import logging

from django.conf import settings
from django.contrib.auth.models import AnonymousUser, User
from django.contrib.sessions.middleware import SessionMiddleware
from django.db import models
from django.http import Http404, HttpResponseRedirect
from django.shortcuts import get_object_or_404
from django.test import RequestFactory, TestCase
from django.urls import reverse

from askup.mixins.tests import LoginAdminByDefaultMixIn
from askup.models import Answer, Qset, Question, Vote
from askup.utils.general import (
    get_student_last_week_correct_answers_count,
    get_student_last_week_incorrect_answers_count,
    get_student_last_week_questions_count,
    get_student_last_week_votes_value,
    get_user_correct_answers_count,
    get_user_incorrect_answers_count,
    get_user_place_in_rank_list,
    get_user_profile_rank_list,
    get_user_score_by_id,
)
from askup.utils.tests import client_user
from askup.views import login_view

log = logging.getLogger(__name__)


class GeneralTestCase(TestCase):
    """
    General test case class inherited by all the functional test cases below.
    """

    fixtures = ['groups', 'mockup_data']

    def setUp(self):
        """
        Set up the default test assets.
        """
        settings.DEBUG = False
        self.default_login()


class UserAuthenticationCase(LoginAdminByDefaultMixIn, TestCase):
    """Tests the user authentication."""

    def setUp(self):
        """Set up the test assets."""
        settings.DEBUG = False
        self.factory = RequestFactory()

    def test_authentication(self):
        """Test the user authentication."""
        User.objects.create_superuser('test_admin', 'test_admin@example.com', 'test_admin')
        login_form_data = {
            "username": "test_admin",
            "password": "test_admin",
        }
        request = self.factory.post(reverse('askup:sign_in'), data=login_form_data)
        self.client
        middleware = SessionMiddleware()
        middleware.process_request(request)
        request.session.save()
        request.user = AnonymousUser()
        response = login_view(request)
        self.assertIs(isinstance(response, HttpResponseRedirect), True)


class OrganizationsListView(LoginAdminByDefaultMixIn, GeneralTestCase):
    """Tests the Organizations view."""

    @client_user('teacher01', 'teacher01')
    def test_has_many_organizations(self):
        """Test an Organizations view with more than one organizations."""
        response = self.client.get(reverse('askup:organizations'))
        self.assertContains(response, 'Organization 1')
        self.assertNotContains(response, 'You didn\'t apply to any organization')

    @client_user('student01', 'student01')
    def test_has_one_organization(self):
        """Test an Organizations view with redirect because of only one organization."""
        response = self.client.get(reverse('askup:organizations'))
        self.assertRedirects(response, reverse('askup:organization', kwargs={'pk': 1}))

    @client_user('student02_no_orgs', 'student02_no_orgs')
    def test_has_no_organizations(self):
        """Test an Organizations view w/o the organizations."""
        response = self.client.get(reverse('askup:organizations'))
        self.assertContains(response, 'You didn\'t apply to any organization')
        self.client.login(username='admin', password='admin')


class OrganizationListView(LoginAdminByDefaultMixIn, GeneralTestCase):
    """Tests the Organization view."""

    def test_has_subjects(self):
        """Test an Organization view with the subjects."""
        response = self.client.get(reverse('askup:organization', kwargs={'pk': 1}))
        self.assertContains(response, 'Qset 1-1')
        self.assertNotContains(response, 'There are no subjects here.')

    def test_has_no_subjects(self):
        """Test an Organization view w/o the subjects."""
        response = self.client.get(reverse('askup:organization', kwargs={'pk': 3}))
        self.assertContains(response, 'There are no subjects here.')

    def test_admin_features_presence(self):
        """Test for an admin features presence."""
        response = self.client.get(reverse('askup:organization', kwargs={'pk': 1}))
        self.assertContains(response, 'data-target="#modal-edit-qset"')
        self.assertContains(response, 'data-target="#modal-new-qset">New subject</a>')

    @client_user('teacher01', 'teacher01')
    def test_teacher_features_presence(self):
        """Test for a teacher features presence."""
        response = self.client.get(reverse('askup:organization', kwargs={'pk': 1}))
        self.assertContains(response, 'data-target="#modal-new-qset">New subject</a>')
        self.assertNotContains(response, 'data-target="#modal-edit-qset"')


class QsetListView(LoginAdminByDefaultMixIn, GeneralTestCase):
    """Tests the Qset views (for questions only type)."""

    def test_type_2_has_questions(self):
        """Test Qset list view with the subjects."""
        response = self.client.get(reverse('askup:qset', kwargs={'pk': 4}))
        self.assertContains(response, 'Question 1-1-1')
        self.assertNotContains(response, 'There are no questions here.')

    def test_type_2_has_no_questions(self):
        """Test Qset list view w/o the questions."""
        response = self.client.get(reverse('askup:qset', kwargs={'pk': 9}))
        self.assertContains(response, 'There are no questions here.')

    @client_user('student01', 'student01')
    def test_student_features_presence(self):
        """Test for a student features presence."""
        response = self.client.get(reverse('askup:qset', kwargs={'pk': 4}))
        self.assertContains(response, 'Generate Question')
        self.assertContains(
            response,
            'a class="btn shortcut-button-link" href="{0}"'.format(
                reverse('askup:question_edit', kwargs={'pk': 1})
            )
        )
        self.assertContains(
            response,
            'a class="btn shortcut-button-link" href="{0}"'.format(
                reverse('askup:question_delete', kwargs={'pk': 1})
            )
        )
        self.assertNotContains(
            response,
            'a class="btn shortcut-button-link" href="{0}"'.format(
                reverse('askup:question_edit', kwargs={'pk': 2})
            )
        )
        self.assertNotContains(
            response,
            'a class="btn shortcut-button-link" href="{0}"'.format(
                reverse('askup:question_delete', kwargs={'pk': 2})
            )
        )

    @client_user('teacher01', 'teacher01')
    def test_teacher_features_presence(self):
        """Test for a teacher features presence."""
        response = self.client.get(reverse('askup:qset', kwargs={'pk': 4}))
        self.assertContains(response, 'Generate Question')
        self.assertContains(
            response,
            'a class="btn shortcut-button-link" href="{0}"'.format(
                reverse('askup:question_edit', kwargs={'pk': 1})
            )
        )
        self.assertContains(
            response,
            'a class="btn shortcut-button-link" href="{0}"'.format(
                reverse('askup:question_delete', kwargs={'pk': 1})
            )
        )

    def test_admin_features_presence(self):
        """Test for an admin features presence."""
        response = self.client.get(reverse('askup:qset', kwargs={'pk': 4}))
        self.assertContains(response, 'Generate Question')
        self.assertContains(
            response,
            'a class="btn shortcut-button-link" href="{0}"'.format(
                reverse('askup:question_edit', kwargs={'pk': 1})
            )
        )
        self.assertContains(
            response,
            'a class="btn shortcut-button-link" href="{0}"'.format(
                reverse('askup:question_delete', kwargs={'pk': 1})
            )
        )


class QsetModelFormTest(LoginAdminByDefaultMixIn, GeneralTestCase):
    """Tests the Qset model form (CRUD etc.)."""

    def create_qset(self, name, parent_qset_id):
        """Create qset with the parameters."""
        return self.client.post(
            reverse(
                'askup:qset_create'
            ),
            {
                'name': name,
                'parent_qset': parent_qset_id,
            }
        )

    def create_qset_success(self, name, parent_qset_id):
        """Create qset and look for a success."""
        self.create_qset(name, parent_qset_id)
        qset = get_object_or_404(Qset, name=name, parent_qset_id=parent_qset_id)
        self.assertEqual(qset.name, name)
        self.assertEqual(qset.type, 2)

    def update_qset(self, qset_id, new_name, new_parent_qset_id):
        """Update qset with the parameters."""
        return self.client.post(
            reverse(
                'askup:qset_update',
                kwargs={'pk': qset_id}
            ),
            {
                'name': new_name,
                'parent_qset': new_parent_qset_id,
            }
        )

    def test_create_qset_success(self):
        """Test qset creation."""
        parent_qset_id = 1
        name = 'test qset questions only'
        self.create_qset_success(name, parent_qset_id)

    def test_create_qset_fail_only_organization_parents(self):
        """Test qset creation failure because of simple qset as a parent."""
        self.create_qset('test qset questions only fail', 4)

    @client_user('teacher01', 'teacher01')
    def test_create_qset_fail_forbidden_parent(self):
        """Create qset and look for a fail."""
        parent_qset_id = 3
        name = 'test qset mixed forbidden parent'

        with self.assertRaises(Http404):
            self.create_qset(name, parent_qset_id)
            get_object_or_404(Qset, name=name, parent_qset_id=parent_qset_id)

    def test_update_qset_success(self):
        """Update qset and look for a success."""
        parent_qset_id = 1
        qset_id = 4
        name = 'Qset 1-1 updated'
        self.update_qset(qset_id, name, parent_qset_id)
        qset = get_object_or_404(Qset, pk=qset_id)
        self.assertEqual(qset.name, name)
        self.assertEqual(qset.type, 2)

    @client_user('teacher01', 'teacher01')
    def test_update_qset_fail_forbidden_parent(self):
        """Test qset updating with the forbiden parent."""
        with self.assertRaises(Http404):
            name = 'Qset 2-1 updated'
            parent_qset_id = 3
            self.update_qset(6, name, parent_qset_id)
            get_object_or_404(Qset, name=name, parent_qset_id=parent_qset_id)

    def delete_qset(self, qset_id):
        """Do delete particular qset through the client."""
        self.client.post(reverse('askup:qset_delete', kwargs={'pk': qset_id}))

    def delete_and_get_qset(self, qset_id):
        """Do delete and get the particular qset."""
        self.delete_qset(qset_id)
        get_object_or_404(Qset, pk=qset_id)

    def test_delete_qset_as_admin_success(self):
        """Test successful qset deletion by the admin."""
        with self.assertRaises(Http404):
            # Try to delete Qset 1-1 by the admin
            self.delete_and_get_qset(4)

    @client_user('teacher01', 'teacher01')
    def test_delete_qset_as_teacher_success(self):
        """Test successful qset deletion by the teacher."""
        # Try to delete Qset 1-2 by the teacher01
        with self.assertRaises(Http404):
            self.delete_and_get_qset(5)

    @client_user('student01', 'student01')
    def test_delete_qset_as_student_fail(self):
        """Test failed by permissions student qset deletion."""
        # Try to delete Qset 1-1 by the student01
        self.client.login(username='student01', password='student01')
        self.delete_and_get_qset(4)
        self.client.login(username='admin', password='admin')

    @client_user('teacher01', 'teacher01')
    def test_delete_qset_as_teacher_fail(self):
        """Test failed by permissions teacher qset deletion."""
        # Try to delete Qset 4-1 by the teacher01
        self.delete_and_get_qset(11)

    def test_parent_questions_count_update_on_qset_delete(self):
        """Test parent questions count update on qset delete."""
        org_qset = {
            'id': 1,  # Organization 1 from the mockups
            'orig_count': None,
            'new_count': None,
        }
        delete_qset = get_object_or_404(Qset, pk=4)  # Qset 1-1 from the mockups
        delete_qset_count = delete_qset.questions_count
        org_qset['orig_count'] = get_object_or_404(Qset, pk=org_qset['id']).questions_count
        delete_qset.delete()
        org_qset['new_count'] = get_object_or_404(Qset, pk=org_qset['id']).questions_count
        self.assertEqual(
            org_qset['new_count'],
            org_qset['orig_count'] - delete_qset_count
        )

    def test_parent_questions_count_update_on_parent_change(self):
        """Test parent questions count update on parent change."""
        org_qset = {
            'id': 1,  # Organization 1 from the mockups
            'orig_count': None,
            'new_count': None,
        }
        new_org_qset = {
            'id': 10,  # Organization 4 from the mockups
            'orig_count': None,
            'new_count': None,
        }
        move_qset = get_object_or_404(Qset, pk=4)
        move_qset_count = move_qset.questions_count
        org_qset['orig_count'] = get_object_or_404(Qset, pk=org_qset['id']).questions_count
        new_org_qset['orig_count'] = get_object_or_404(Qset, pk=new_org_qset['id']).questions_count
        move_qset.parent_qset_id = new_org_qset['id']
        move_qset.save()
        org_qset['new_count'] = get_object_or_404(Qset, pk=org_qset['id']).questions_count
        new_org_qset['new_count'] = get_object_or_404(Qset, pk=new_org_qset['id']).questions_count
        self.assertEqual(
            org_qset['new_count'],
            org_qset['orig_count'] - move_qset_count
        )
        self.assertEqual(
            new_org_qset['new_count'],
            new_org_qset['orig_count'] + move_qset_count
        )


class QuestionModelFormTest(LoginAdminByDefaultMixIn, GeneralTestCase):
    """Tests the Question model form (CRUD etc.)."""

    def qset_create_question(self, text, answer_text, qset_id, form_qset_id=None):
        """Create question by qset's "Generate question" form."""
        form_qset_id = qset_id if form_qset_id is None else form_qset_id
        self.client.post(
            reverse(
                'askup:qset_question_create',
                kwargs={'qset_id': qset_id},
            ),
            {
                'text': text,
                'answer_text': answer_text,
                'qset': form_qset_id,
            }
        )

    def create_question(self, text, answer_text, qset_id):
        """Create question by general "Generate question" form."""
        return self.client.post(
            reverse(
                'askup:question_create',
            ),
            {
                'text': text,
                'answer_text': answer_text,
                'qset': qset_id,
            }
        )

    def test_question_fail_duplicate(self):
        """Create question and look for a fail because on forbidden qset."""
        text = 'Question 1-1-1'
        answer_text = 'Different answer 1-1-1'
        qset_id = 4  # Organization 1 -> Qset 1-1

        with self.assertRaises(Http404):
            self.qset_create_question(text, answer_text, qset_id)
            get_object_or_404(Question, text=text, answer_text=answer_text, qset_id=qset_id)

    def test_question_fail_no_qset_qset_form(self):
        """Create question and look for a fail because of no qset specified (qset question)."""
        text = 'Question 1-1-1-no-qset'
        answer_text = 'Different answer 1-1-1-no-qset'
        qset_id = None

        with self.assertRaises(Http404):
            self.qset_create_question(text, answer_text, 4, form_qset_id=None)
            get_object_or_404(Question, text=text, answer_text=answer_text, qset_id=qset_id)

    def test_question_fail_no_qset_general_form(self):
        """Create question and look for a fail because of no qset specified (general question)."""
        text = 'Question 1-1-1-no-qset'
        answer_text = 'Different answer 1-1-1-no-qset'
        qset_id = None

        with self.assertRaises(Http404):
            self.create_question(text, answer_text, None)
            get_object_or_404(Question, text=text, answer_text=answer_text, qset_id=qset_id)

    @client_user('teacher01', 'teacher01')
    def test_question_fail_forbidden_parent(self):
        """Create question and look for a fail because on forbidden qset."""
        text = 'Test question that failed 2'
        answer_text = 'Test question answer that failed 2'
        qset_id = 11  # Organization 3 -> Qset 4-1 (forbidden for the teacher01)

        with self.assertRaises(Http404):
            self.qset_create_question(text, answer_text, qset_id)
            get_object_or_404(Question, text=text, qset_id=qset_id)

    def test_qset_create_question_success(self):
        """Test question creation."""
        qset_id = 4
        text = 'Test question 1'
        answer_text = 'Test answer 1'

        self.qset_create_question(text, answer_text, qset_id)
        question = get_object_or_404(Question, text=text, qset_id=qset_id)
        self.assertEqual(question.text, text)
        self.assertEqual(question.answer_text, answer_text)
        self.assertEqual(question.qset_id, qset_id)

    def question_edit(self, question_id, text, answer_text, qset_id):
        """Send question edit request."""
        self.client.post(
            reverse('askup:question_edit', kwargs={'pk': question_id}),
            {
                'text': text,
                'answer_text': answer_text,
                'qset': qset_id,
            }
        )

    def test_edit_question_success(self):
        """Test question updating."""
        self.question_edit(1, 'Question 1-1-1 updated', 'Answer 1-1-1 updated', 5)
        question_exists = Question.objects.filter(id=1, text='Question 1-1-1 updated').exists()
        self.assertEqual(question_exists, True)

    def test_edit_question_fail_no_qset(self):
        """Test question updating."""
        self.question_edit(1, 'Question 1-1-1 updated', 'Answer 1-1-1 updated', None)
        question_exists = Question.objects.filter(id=1, text='Question 1-1-1 updated').exists()
        self.assertEqual(question_exists, False)

    @client_user('student01', 'student01')
    def test_edit_question_fail_no_permission(self):
        """Test question updating."""
        question_text = 'Question 1-1-2 updated'
        self.question_edit(2, question_text, 'Answer 1-1-2 updated', 4)
        question_exists = Question.objects.filter(id=2, text=question_text).exists()
        self.assertEqual(question_exists, False)

    def delete_question(self, question_id):
        """Do delete particular question through the client."""
        self.client.post(reverse('askup:question_delete', kwargs={'pk': question_id}))

    def delete_and_get_question(self, question_id):
        """Do delete and get the particular question."""
        self.delete_question(question_id)
        get_object_or_404(Question, pk=question_id)

    def test_delete_question_success(self):
        """Test successful question deletion."""
        with self.assertRaises(Http404):
            self.delete_and_get_question(1)  # Try to delete Question 1-1-1 by the admin

    @client_user('student01', 'student01')
    def test_delete_question_failed_by_permissions(self):
        """Test failed by permissions question deletion."""
        self.delete_and_get_question(2)  # Try to delete Question 1-1-2 (teacher01) by the student01

    def test_parent_questions_count_update_on_create(self):
        """Test parent question count update on question create."""
        qsets = {
            'org_qset': {
                'id': 1,  # Organization 1 from the mockups
                'orig_count': None,
                'new_count': None,
            },
            'parent_qset': {
                'id': 4,  # Qset 1-1 from the mockups
                'orig_count': None,
                'new_count': None,
            },
        }
        for key in qsets.keys():
            qsets[key]['orig_count'] = get_object_or_404(Qset, pk=qsets[key]['id']).questions_count

        Question.objects.create(
            text='Question count test 1',
            answer_text='Question count test 1',
            qset_id=4,
            blooms_tag=0,
            user_id=1
        )

        for key in qsets.keys():
            qsets[key]['new_count'] = get_object_or_404(Qset, pk=qsets[key]['id']).questions_count

        org_qset = qsets['org_qset']
        parent_qset = qsets['parent_qset']
        self.assertEqual(
            org_qset['new_count'],
            org_qset['orig_count'] + 1
        )
        self.assertEqual(
            parent_qset['new_count'],
            parent_qset['orig_count'] + 1
        )

    def test_parent_questions_count_update_on_delete(self):
        """Test parent question count update on question delete."""
        qsets = {
            'org_qset': {
                'id': 1,  # Organization 1 from the mockups
                'orig_count': None,
                'new_count': None,
            },
            'parent_qset': {
                'id': 4,  # Qset 1-1 from the mockups
                'orig_count': None,
                'new_count': None,
            },
        }
        question = get_object_or_404(Question, pk=1)

        for key in qsets.keys():
            qsets[key]['orig_count'] = get_object_or_404(Qset, pk=qsets[key]['id']).questions_count

        question.delete()

        for key in qsets.keys():
            qsets[key]['new_count'] = get_object_or_404(Qset, pk=qsets[key]['id']).questions_count

        org_qset = qsets['org_qset']
        parent_qset = qsets['parent_qset']
        self.assertEqual(
            org_qset['new_count'],
            org_qset['orig_count'] - 1
        )
        self.assertEqual(
            parent_qset['new_count'],
            parent_qset['orig_count'] - 1
        )

    def test_parent_questions_count_update_on_parent_change(self):
        """Test parent questions count update on parent change."""
        qsets = {
            'old_org_qset': {
                'id': 1,  # Organization 1 from the mockups
                'orig_count': None,
                'new_count': None,
            },
            'old_parent_qset': {
                'id': 4,  # Qset 1-1 from the mockups
                'orig_count': None,
                'new_count': None,
            },
            'new_org_qset': {
                'id': 10,  # Organization 4 from the mockups
                'orig_count': None,
                'new_count': None,
            },
            'new_parent_qset': {
                'id': 11,  # Qset 4-1 from the mockups
                'orig_count': None,
                'new_count': None,
            },
        }
        question = get_object_or_404(Question, pk=1)  # Question 1-1-1 (with the parent: Qset 1-1)

        for key in qsets.keys():
            qsets[key]['orig_count'] = get_object_or_404(Qset, pk=qsets[key]['id']).questions_count

        question.qset_id = qsets['new_parent_qset']['id']
        question.save()

        for key in qsets.keys():
            qsets[key]['new_count'] = get_object_or_404(Qset, pk=qsets[key]['id']).questions_count

        old_org_qset = qsets['old_org_qset']
        old_parent_qset = qsets['old_parent_qset']
        new_org_qset = qsets['new_org_qset']
        new_parent_qset = qsets['new_parent_qset']
        self.assertEqual(
            old_org_qset['new_count'],
            old_org_qset['orig_count'] - 1
        )
        self.assertEqual(
            old_parent_qset['new_count'],
            old_parent_qset['orig_count'] - 1
        )
        self.assertEqual(
            new_org_qset['new_count'],
            new_org_qset['orig_count'] + 1
        )
        self.assertEqual(
            new_parent_qset['new_count'],
            new_parent_qset['orig_count'] + 1
        )


class AnswerModelFormCase(LoginAdminByDefaultMixIn, GeneralTestCase):
    """Tests the Answer model related forms."""

    def create_answer(self, question_id, answer_text):
        """create_answer."""
        return self.client.post(
            reverse('askup:question_answer', kwargs={'question_id': question_id}),
            {'text': answer_text}
        )

    def evaluate_answer(self, answer_id, self_evaluation):
        """evaluate_answer."""
        return self.client.get(
            reverse(
                'askup:answer_evaluate',
                kwargs={
                    'answer_id': answer_id,
                    'evaluation': self_evaluation,
                }
            )
        )

    def test_answer_the_question_success(self):
        """test_answer_the_question_success."""
        answer_text = 'Test answer'
        response = self.create_answer(1, answer_text).json()
        answer = get_object_or_404(Answer, pk=response['answer_id'])
        self.assertEqual(response['result'], 'success')
        self.assertEqual(answer.text, answer_text)

    def test_answer_the_question_fail_inexistent_question(self):
        """test_answer_the_question_fail_inexistent_question."""
        answer_text = 'Test answer'
        inexistant_question_id = 111

        with self.assertRaises(ValueError):
            self.create_answer(inexistant_question_id, answer_text).json()

    def test_answer_the_question_fail_empty_answer(self):
        """test_answer_the_question_fail_empty_answer."""
        answer_text = ''
        inexistant_question_id = 1
        response = self.create_answer(inexistant_question_id, answer_text).json()
        self.assertEqual(response['result'], 'error')

    def test_answer_evaluation_success(self):
        """test_answer_evaluation_success."""
        answer_text = 'Test answer'
        answer_response = self.create_answer(1, answer_text).json()
        self.evaluate_answer(answer_response['answer_id'], 0)
        answer = get_object_or_404(Answer, pk=answer_response['answer_id'])
        self.assertEqual(answer.self_evaluation, 0)

        answer_response = self.create_answer(1, answer_text).json()
        self.evaluate_answer(answer_response['answer_id'], 1)
        answer = get_object_or_404(Answer, pk=answer_response['answer_id'])
        self.assertEqual(answer.self_evaluation, 1)

        answer_response = self.create_answer(1, answer_text).json()
        self.evaluate_answer(answer_response['answer_id'], 2)
        answer = get_object_or_404(Answer, pk=answer_response['answer_id'])
        self.assertEqual(answer.self_evaluation, 2)

    def test_answer_evaluation_fail_wrong_evaluation_value(self):
        """test_answer_evaluation_fail_wrong_evaluation_value."""
        answer_text = 'Test answer'
        answer_response = self.create_answer(1, answer_text).json()
        self.evaluate_answer(answer_response['answer_id'], 3)
        answer = get_object_or_404(Answer, pk=answer_response['answer_id'])
        self.assertEqual(answer.self_evaluation, None)


class VoteModelFormTest(LoginAdminByDefaultMixIn, GeneralTestCase):
    """Tests the Vote model related functionality."""

    def upvote_question(self, question_id):
        """Upvote the questioon by sending a get request."""
        return self.client.get(
            reverse(
                'askup:question_upvote',
                kwargs={'question_id': question_id}
            )
        )

    def downvote_question(self, question_id):
        """Downvote the questioon by sending a get request."""
        return self.client.get(
            reverse(
                'askup:question_downvote',
                kwargs={'question_id': question_id}
            )
        )

    @client_user('student01', 'student01')
    def test_upvote_question_success(self):
        """Test upvote question with success."""
        question_id = 2
        original_votes = Vote.objects.filter(question_id=question_id).aggregate(models.Sum('value'))
        self.upvote_question(question_id)
        result_votes = Vote.objects.filter(question_id=question_id).aggregate(models.Sum('value'))
        self.assertEqual(result_votes['value__sum'], original_votes['value__sum'] + 1)

    @client_user('student01', 'student01')
    def test_downvote_question_success(self):
        """Test downvote question with success."""
        question_id = 2
        original_votes = Vote.objects.filter(question_id=question_id).aggregate(models.Sum('value'))
        self.downvote_question(question_id)
        self.client.login(username='student03', password='student03')
        self.downvote_question(question_id)
        result_votes = Vote.objects.filter(question_id=question_id).aggregate(models.Sum('value'))
        self.assertEqual(result_votes['value__sum'], original_votes['value__sum'] - 2)
        self.assertEqual(result_votes['value__sum'], -1)

    @client_user('student01', 'student01')
    def test_upvote_question_fail_own_question(self):
        """Test upvote question with fail by voting for own question."""
        question_id = 1
        original_votes = Vote.objects.filter(question_id=question_id).aggregate(models.Sum('value'))
        self.upvote_question(question_id)
        result_votes = Vote.objects.filter(question_id=question_id).aggregate(models.Sum('value'))
        self.assertEqual(result_votes['value__sum'], original_votes['value__sum'])

    @client_user('student01', 'student01')
    def test_downvote_question_fail_own_question(self):
        """Test downvote question with fail by voting for own question."""
        question_id = 1
        original_votes = Vote.objects.filter(question_id=question_id).aggregate(models.Sum('value'))
        self.downvote_question(question_id)
        result_votes = Vote.objects.filter(question_id=question_id).aggregate(models.Sum('value'))
        self.assertEqual(result_votes['value__sum'], original_votes['value__sum'])

    @client_user('student02_no_orgs', 'student02_no_orgs')
    def test_upvote_question_fail_permission(self):
        """Test upvote question with fail by permissions to the question organization."""
        question_id = 1
        original_votes = Vote.objects.filter(question_id=question_id).aggregate(models.Sum('value'))
        self.upvote_question(question_id)
        result_votes = Vote.objects.filter(question_id=question_id).aggregate(models.Sum('value'))
        self.assertEqual(result_votes['value__sum'], original_votes['value__sum'])

    @client_user('student02_no_orgs', 'student02_no_orgs')
    def test_downvote_question_fail_permission(self):
        """Test downvote question with fail by permissions to the question organization."""
        question_id = 1
        original_votes = Vote.objects.filter(question_id=question_id).aggregate(models.Sum('value'))
        self.downvote_question(question_id)
        result_votes = Vote.objects.filter(question_id=question_id).aggregate(models.Sum('value'))
        self.assertEqual(result_votes['value__sum'], original_votes['value__sum'])


class UserSignUpCase(LoginAdminByDefaultMixIn, GeneralTestCase):
    """Tests the user sign up process."""

<<<<<<< HEAD
    fixtures = ['groups', 'mockup_data']

    def setUp(self):
        """
        Set up a TestCase.
        """
        settings.DEBUG = False

    def user_sign_up(self, username, email, first_name, last_name, org, password1, password2):
=======
    def user_sign_up(self, username, email, first_name, second_name, org, password1, password2):
>>>>>>> e133c92d
        """
        Send the Sign Up form and return a response.
        """
        return self.client.post(
            reverse('askup:sign_up'),
            {
                'username': username,
                'email': email,
                'first_name': first_name,
                'last_name': last_name,
                'organization': org,
                'password1': password1,
                'password2': password2,
            }
        )

    def test_sign_up_success_some_spaces_inside_password(self):
        """
        Test sign up success with selected organization but not email restricted one.
        """
        response = self.user_sign_up(
            'testuser01',
            'testuser01@testuser01.com',
            'Test',
            'User',
            '3',
            'Password  String',
            'Password  String',
        )
        self.assertRedirects(response, reverse('askup:sign_up_activation_sent'))
        user = User.objects.filter(username='testuser01').first()
        self.assertNotEqual(user, None)
        user.is_active = True
        user.save()
        login_result = self.client.login(username='testuser01', password='Password  String')
        self.assertEquals(login_result, True)

    def test_sign_up_success_selected_organization(self):
        """
        Test sign up success with selected organization but not email restricted one.
        """
        response = self.user_sign_up(
            'testuser01',
            'testuser01@testuser01.com',
            'Test',
            'User',
            '3',
            'PasswordString',
            'PasswordString',
        )
        self.assertRedirects(response, reverse('askup:sign_up_activation_sent'))
        user = User.objects.filter(username='testuser01').first()
        self.assertNotEqual(user, None)
        orgs = user.qset_set.all()
        self.assertEqual(orgs.count(), 1)
        self.assertEqual(orgs[0].id, 3)

    def test_sign_up_success_selected_organization_and_email_restricted(self):
        """
        Test sign up success with selected one public organization and email restricted one.
        """
        response = self.user_sign_up(
            'testuser01',
            'testuser01@maildomain1.com',
            'Test',
            'User',
            '3',
            'PasswordString',
            'PasswordString',
        )
        self.assertRedirects(response, reverse('askup:sign_up_activation_sent'))
        user = User.objects.filter(username='testuser01').first()
        self.assertNotEqual(user, None)
        orgs = user.qset_set.all().order_by('id')
        self.assertEqual(orgs.count(), 1)
        self.assertEqual(orgs[0].id, 3)

    def test_sign_up_fail_empty_password(self):
        """
        Test sign up fails with empty password.
        """
        empty_pass = '      '
        self.user_sign_up(
            'testuser01',
            'testuser01@testuser01.com',
            'Test',
            'User',
            '3',
            empty_pass,
            empty_pass,
        )
        user = User.objects.filter(username='testuser01').first()
        self.assertIs(user, None)
        login_result = self.client.login(username='testuser01', password=empty_pass)
        self.assertIs(login_result, False)

    def test_sign_up_fail_unmatched_email_restricted_selected(self):
        """
        Test sign up fail on no username specified.
        """
        response = self.user_sign_up(
            'testuser01',
            'testuser01@testuser01.com',
            'Test',
            'User',
            '1',
            'PasswordString',
            'PasswordString',
        )
        self.assertContains(response, 'This organization is an email restricted.')
        user = User.objects.filter(email='testuser01@testuser01.com').first()
        self.assertEqual(user, None)

    def test_sign_up_fail_no_organization_selected(self):
        """
        Test sign up fail on no organization selected.
        """
        self.user_sign_up(
            'testuser01',
            'testuser01@testuser01.com',
            'Test',
            'User',
            '',
            'PasswordString',
            'PasswordString',
        )
        user = User.objects.filter(email='testuser01@testuser01.com').first()
        self.assertEqual(user, None)

    def test_sign_up_fail_no_username_specified(self):
        """
        Test sign up fail on no username specified.
        """
        self.user_sign_up(
            '',
            'testuser01@testuser01.com',
            'Test',
            'User',
            '3',
            'PasswordString',
            'PasswordString',
        )
        user = User.objects.filter(email='testuser01@testuser01.com').first()
        self.assertEqual(user, None)

    def test_sign_up_fail_no_email_specified(self):
        """
        Test sign up fail on no email specified.
        """
        self.user_sign_up(
            'testuser01',
            '',
            'Test',
            'User',
            '3',
            'PasswordString',
            'PasswordString',
        )
        user = User.objects.filter(username='testuser01').first()
        self.assertEqual(user, None)

    def test_sign_up_fail_passwords_doesnt_match(self):
        """
        Test sign up fail on unmatched passwords.
        """
        self.user_sign_up(
            'testuser01',
            'testuser01@testuser01.com',
            'Test',
            'User',
            '3',
            'PasswordString1',
            'PasswordString2',
        )
        user = User.objects.filter(username='testuser01').first()
        self.assertEqual(user, None)

    def test_sign_up_fail_passwords_unspecified(self):
        """
        Test sign up fail on unspecified passwords.
        """
        self.user_sign_up(
            'testuser01',
            'testuser01@testuser01.com',
            'Test',
            'User',
            '3',
            '',
            '',
        )
        user = User.objects.filter(username='testuser01').first()
        self.assertEqual(user, None)

    def test_sign_up_fail_username_has_at(self):
        """
        Test sign up fail on username contained @ symbol.
        """
        self.user_sign_up(
            'testuser01@test',
            'testuser01@testuser01.com',
            'Test',
            'User',
            '3',
            'testuser01',
            'testuser01',
        )
        user = User.objects.filter(username='testuser01@test').first()
        self.assertEqual(user, None)

    def test_sign_up_fail_username_has_non_latin_character(self):
        """
        Test sign up fail on username contained @ symbol.
        """
        self.user_sign_up(
            'Átestuser01',
            'testuser01@testuser01.com',
            'Test',
            'User',
            '3',
            'testuser01',
            'testuser01',
        )
        user = User.objects.filter(username='Átestuser01').first()
        self.assertEqual(user, None)


class StudentDashboardStatisticsCase(LoginAdminByDefaultMixIn, GeneralTestCase):
    """Tests the student dashboard statistics."""

    def get_user_profile(self, user_id):
        """
        Return user profile response.
        """
        return self.client.get(reverse('askup:user_profile', kwargs={'user_id': user_id}))

    def test_user_statistics(self):
        """
        Test the user authentication.
        """
        UserSignUpCase.user_sign_up(
            self,
            'testuser_stat',
            'testuser_stat@maildomain1.com',
            'Test',
            'User',
            '1',
            'tu_stat01',
            'tu_stat01',
        )
        user = User.objects.filter(username='testuser_stat').first()
        self.assertIsNotNone(user)
        user.is_active = True
        user.save()

        self.initial_user_stats_assertions(user.id)
        self.active_user_stats_assertions(user.id)

    def initial_user_stats_assertions(self, user_id):
        """
        Check freshly created user stats.
        """
        rank_place = get_user_place_in_rank_list(user_id)
        user_score = get_user_score_by_id(user_id)
        correct_answers = get_user_correct_answers_count(user_id)
        incorrect_answers = get_user_incorrect_answers_count(user_id)
        week_questions = get_student_last_week_questions_count(user_id)
        week_thumbs_ups = get_student_last_week_votes_value(user_id)
        week_correct_answers = get_student_last_week_correct_answers_count(user_id)
        week_incorrect_answers = get_student_last_week_incorrect_answers_count(user_id)

        self.assertEqual(rank_place, 6)  # 6-th user after the mockup ones
        self.assertEqual(user_score, 0)
        self.assertEqual(correct_answers, 0)
        self.assertEqual(incorrect_answers, 0)
        self.assertEqual(week_questions, 0)
        self.assertEqual(week_thumbs_ups, 0)
        self.assertEqual(week_correct_answers, 0)
        self.assertEqual(week_incorrect_answers, 0)

    def active_user_stats_assertions(self, user_id):
        """
        Check an active user stats.
        """
        self.client.login(username='testuser_stat', password='tu_stat01')
        question_text = 'Question text'
        question_answer = 'Question answer'
        QuestionModelFormTest.create_question(
            self, question_text, question_answer, 4
        )
        question = Question.objects.filter(text=question_text, user_id=user_id).first()

        self.client.login(username='student01', password='student01')
        VoteModelFormTest.upvote_question(self, question.id)

        self.client.login(username='teacher01', password='teacher01')
        VoteModelFormTest.upvote_question(self, question.id)

        self.answer_and_evaluate('testuser_stat', 'tu_stat01', question.id, 0)  # wrong
        self.answer_and_evaluate('testuser_stat', 'tu_stat01', question.id, 1)  # counts as wrong
        self.answer_and_evaluate('testuser_stat', 'tu_stat01', question.id, 2)  # Correct

        self.answer_and_evaluate('student01', 'student01', question.id, 2)  # shouldn't count

        rank_place = get_user_place_in_rank_list(user_id)
        user_score = get_user_score_by_id(user_id)
        correct_answers = get_user_correct_answers_count(user_id)
        incorrect_answers = get_user_incorrect_answers_count(user_id)
        week_questions = get_student_last_week_questions_count(user_id)
        week_thumbs_ups = get_student_last_week_votes_value(user_id)
        week_correct_answers = get_student_last_week_correct_answers_count(user_id)
        week_incorrect_answers = get_student_last_week_incorrect_answers_count(user_id)

        self.assertEqual(rank_place, 1)
        self.assertEqual(user_score, 3)
        self.assertEqual(correct_answers, 1)
        self.assertEqual(incorrect_answers, 2)
        self.assertEqual(week_questions, 1)
        self.assertEqual(week_thumbs_ups, 3)
        self.assertEqual(week_correct_answers, 1)
        self.assertEqual(week_incorrect_answers, 2)

    def answer_and_evaluate(self, username, password, question_id, evaluation):
        """
        Answer and evaluate question by a specified user.
        """
        self.client.login(username=username, password=password)
        answer_response = AnswerModelFormCase.create_answer(self, 1, 'Test answer').json()
        AnswerModelFormCase.evaluate_answer(self, answer_response['answer_id'], evaluation)
        answer = Answer.objects.filter(pk=answer_response['answer_id']).first()
        self.assertIsNotNone(answer)
        self.assertEqual(answer.self_evaluation, evaluation)


class StudentProfileRankListCase(LoginAdminByDefaultMixIn, TestCase):
    """Tests the student dashboard statistics."""

    fixtures = ['groups', 'mockup_data']

    def setUp(self):
        """
        Set up the test assets.
        """
        settings.DEBUG = False

    def get_user_profile_rank_list(self, user_id):
        """
        Return user profile rank list response.
        """
        return self.client.get(reverse('askup:user_profile_rank_list', kwargs={'user_id': user_id}))

    def create_dummy_users(self):
        """
        Create 20 dummy users to fill over a rank list.
        """
        username = 'testuser_rank_list{}'
        first_name = 'Test {}'
        last_name = 'User {}'

        for i in range(20):
            UserSignUpCase.user_sign_up(
                self,
                username.format(i),
                'testuser_rank_list{}@maildomain1.com'.format(),
                first_name.format(i),
                last_name.format(i),
                '1',
                'tu_rlist01',
                'tu_rlist01',
            )

    def test_user_statistics(self):
        """
        Test the user authentication.
        """
        username = 'testuser_rank_list'
        first_name = 'Test'
        last_name = 'User'
        UserSignUpCase.user_sign_up(
            self,
            username,
            'testuser_rank_list@maildomain1.com',
            first_name,
            last_name,
            '1',
            'tu_rlist01',
            'tu_rlist01',
        )
        user = User.objects.filter(username='testuser_rank_list').first()
        self.assertIsNotNone(user)
        user.is_active = True
        user.save()

        self.initial_user_stats_assertions(user.id)
        self.active_user_stats_assertions(user.id, username, first_name, last_name)

    def initial_user_stats_assertions(self, user_id):
        """
        Check freshly created user stats.
        """
        rank_place = get_user_place_in_rank_list(user_id)
        user_score = get_user_score_by_id(user_id)
        correct_answers = get_user_correct_answers_count(user_id)
        incorrect_answers = get_user_incorrect_answers_count(user_id)
        week_questions = get_student_last_week_questions_count(user_id)
        week_thumbs_ups = get_student_last_week_votes_value(user_id)
        week_correct_answers = get_student_last_week_correct_answers_count(user_id)
        week_incorrect_answers = get_student_last_week_incorrect_answers_count(user_id)

        self.assertEqual(rank_place, 6)  # 6-th user after the mockup ones
        self.assertEqual(user_score, 0)
        self.assertEqual(correct_answers, 0)
        self.assertEqual(incorrect_answers, 0)
        self.assertEqual(week_questions, 0)
        self.assertEqual(week_thumbs_ups, 0)
        self.assertEqual(week_correct_answers, 0)
        self.assertEqual(week_incorrect_answers, 0)

    def active_user_stats_assertions(self, user_id, username, first_name, last_name):
        """
        Check an active user stats.
        """
        self.client.login(username='testuser_rank_list', password='tu_rlist01')
        question_text = 'Question text'
        question_answer = 'Question answer'
        QuestionModelFormTest.create_question(
            self, question_text, question_answer, 4
        )
        question = Question.objects.filter(text=question_text, user_id=user_id).first()

        self.client.login(username='student01', password='student01')
        VoteModelFormTest.upvote_question(self, question.id)

        self.client.login(username='teacher01', password='teacher01')
        VoteModelFormTest.upvote_question(self, question.id)

        self.answer_and_evaluate('testuser_rank_list', 'tu_rlist01', question.id, 0)  # wrong
        self.answer_and_evaluate('testuser_rank_list', 'tu_rlist01', question.id, 1)  # counts as wrong
        self.answer_and_evaluate('testuser_rank_list', 'tu_rlist01', question.id, 2)  # Correct
        self.answer_and_evaluate('student01', 'student01', question.id, 2)  # shouldn't count

        __import__('pdb').set_trace()
        for row in get_user_profile_rank_list(user_id):
            place, return_user_id, name, questions, thumbs_up = row

            if row ==

        self.assertEqual(place, 1)
        self.assertEquea(return_user_id, 6)
        self.assertEquea(name, '{} {} ({})'.format(first_name, last_name, username))
        self.assertEqual(thumbs_up, 3)
        self.assertEqual(questions, 1)

    def answer_and_evaluate(self, username, password, question_id, evaluation):
        """
        Answer and evaluate question by a specified user.
        """
        self.client.login(username=username, password=password)
        answer_response = AnswerModelFormCase.create_answer(self, 1, 'Test answer').json()
        AnswerModelFormCase.evaluate_answer(self, answer_response['answer_id'], evaluation)
        answer = Answer.objects.filter(pk=answer_response['answer_id']).first()
        self.assertIsNotNone(answer)
        self.assertEqual(answer.self_evaluation, evaluation)<|MERGE_RESOLUTION|>--- conflicted
+++ resolved
@@ -776,19 +776,7 @@
 class UserSignUpCase(LoginAdminByDefaultMixIn, GeneralTestCase):
     """Tests the user sign up process."""
 
-<<<<<<< HEAD
-    fixtures = ['groups', 'mockup_data']
-
-    def setUp(self):
-        """
-        Set up a TestCase.
-        """
-        settings.DEBUG = False
-
     def user_sign_up(self, username, email, first_name, last_name, org, password1, password2):
-=======
-    def user_sign_up(self, username, email, first_name, second_name, org, password1, password2):
->>>>>>> e133c92d
         """
         Send the Sign Up form and return a response.
         """
