<<<<<<< HEAD
""" Admin views """

from django.contrib import admin

from .models import EmailPattern, Organization, Question, Qset


class OrganizationAdmin(admin.ModelAdmin):
    """ Admin view for the Organization model """
=======
"""Admin views."""

from django.contrib import admin

from .models import EmailPattern, Organization, Qset, Question


class OrganizationAdmin(admin.ModelAdmin):
    """Admin view for the Organization model."""

>>>>>>> c5f8e4bf
    list_display = ('name', 'email_patterns')
    fields = (
        'name',
        'for_any_authenticated',
        'for_unauthenticated',
        'show_authors',
        'own_questions_only',
        'users',
    )

    @staticmethod
    def email_patterns(obj):
<<<<<<< HEAD
        """ Return email-patters of the organization comma separated """
        return ", ".join(tuple(ep.text for ep in obj.emailpattern_set.all()))

    def get_queryset(self, request):
=======
        """Return email-patters of the organization comma separated."""
        return ", ".join(tuple(ep.text for ep in obj.emailpattern_set.all()))

    def get_queryset(self, request):
        """
        Get queryset for the list view.

        Overriding the queriset for the admin list view of the Organization
        """
>>>>>>> c5f8e4bf
        queryset = super().get_queryset(request)
        return queryset.order_by('name')


class QsetAdmin(admin.ModelAdmin):
<<<<<<< HEAD
    """ Admin list and detailed view for the Qset model """
=======
    """Admin list and detailed view for the Qset model."""

>>>>>>> c5f8e4bf
    fields = (
        'parent_qset',
        'name',
        'type',
        'for_any_authenticated',
        'for_unauthenticated',
        'show_authors',
        'own_questions_only',
    )
    list_display = ('name', 'parent_qset', 'type')

    def get_queryset(self, request):
<<<<<<< HEAD
=======
        """
        Get queryset for the list view.

        Override the queriset for the admin list view of the Qset.
        """
>>>>>>> c5f8e4bf
        queryset = super().get_queryset(request)
        return queryset.filter(parent_qset_id__isnull=False).order_by('parent_qset_id', 'name')

    def get_form(self, request, obj=None, **kwargs):
<<<<<<< HEAD
=======
        """
        Get queryset for the list view.

        Overriding the form fields for the admin model form of the Qset.
        """
>>>>>>> c5f8e4bf
        form = super().get_form(request, obj, **kwargs)
        form.base_fields['parent_qset'].required = True
        queryset = Qset.objects

        if obj and obj.id:
            queryset = queryset.exclude(id=obj.id)

        form.base_fields['parent_qset'].queryset = queryset.order_by('name', 'parent_qset_id')
        form.base_fields['type'].initial = 0
        return form


class QuestionAdmin(admin.ModelAdmin):
<<<<<<< HEAD
    """ Admin list and detailed view for the Question model """
    list_display = ('text', 'qset')

    def get_form(self, request, obj=None, **kwargs):
=======
    """Admin list and detailed view for the Question model."""

    list_display = ('text', 'qset')

    def get_form(self, request, obj=None, **kwargs):
        """
        Get queryset for the list view.

        Overriding the form fields for the admin model form of the Questions.
        """
>>>>>>> c5f8e4bf
        form = super().get_form(request, obj, **kwargs)
        form.base_fields['qset'].queryset = Qset.objects.filter(
            parent_qset_id__isnull=False, type__in=(-1, 2)
        )
        return form

    def get_queryset(self, request):
<<<<<<< HEAD
=======
        """
        Get queryset for the list view.

        Override the queriset for the admin list view of the Questions.
        """
>>>>>>> c5f8e4bf
        queryset = super().get_queryset(request)
        return queryset.order_by('text', 'qset')


class EmailPatternAdmin(admin.ModelAdmin):
<<<<<<< HEAD
    """ Admin list and detailed view for the EmailPattern model """
=======
    """Admin list and detailed view for the EmailPattern model."""

>>>>>>> c5f8e4bf
    list_display = ('text', 'organization')


admin.site.register(Organization, OrganizationAdmin)
admin.site.register(Qset, QsetAdmin)
admin.site.register(Question, QuestionAdmin)
admin.site.register(EmailPattern, EmailPatternAdmin)<|MERGE_RESOLUTION|>--- conflicted
+++ resolved
@@ -1,14 +1,3 @@
-<<<<<<< HEAD
-""" Admin views """
-
-from django.contrib import admin
-
-from .models import EmailPattern, Organization, Question, Qset
-
-
-class OrganizationAdmin(admin.ModelAdmin):
-    """ Admin view for the Organization model """
-=======
 """Admin views."""
 
 from django.contrib import admin
@@ -19,7 +8,6 @@
 class OrganizationAdmin(admin.ModelAdmin):
     """Admin view for the Organization model."""
 
->>>>>>> c5f8e4bf
     list_display = ('name', 'email_patterns')
     fields = (
         'name',
@@ -32,12 +20,6 @@
 
     @staticmethod
     def email_patterns(obj):
-<<<<<<< HEAD
-        """ Return email-patters of the organization comma separated """
-        return ", ".join(tuple(ep.text for ep in obj.emailpattern_set.all()))
-
-    def get_queryset(self, request):
-=======
         """Return email-patters of the organization comma separated."""
         return ", ".join(tuple(ep.text for ep in obj.emailpattern_set.all()))
 
@@ -47,18 +29,13 @@
 
         Overriding the queriset for the admin list view of the Organization
         """
->>>>>>> c5f8e4bf
         queryset = super().get_queryset(request)
         return queryset.order_by('name')
 
 
 class QsetAdmin(admin.ModelAdmin):
-<<<<<<< HEAD
-    """ Admin list and detailed view for the Qset model """
-=======
     """Admin list and detailed view for the Qset model."""
 
->>>>>>> c5f8e4bf
     fields = (
         'parent_qset',
         'name',
@@ -71,26 +48,20 @@
     list_display = ('name', 'parent_qset', 'type')
 
     def get_queryset(self, request):
-<<<<<<< HEAD
-=======
         """
         Get queryset for the list view.
 
         Override the queriset for the admin list view of the Qset.
         """
->>>>>>> c5f8e4bf
         queryset = super().get_queryset(request)
         return queryset.filter(parent_qset_id__isnull=False).order_by('parent_qset_id', 'name')
 
     def get_form(self, request, obj=None, **kwargs):
-<<<<<<< HEAD
-=======
         """
         Get queryset for the list view.
 
         Overriding the form fields for the admin model form of the Qset.
         """
->>>>>>> c5f8e4bf
         form = super().get_form(request, obj, **kwargs)
         form.base_fields['parent_qset'].required = True
         queryset = Qset.objects
@@ -104,12 +75,6 @@
 
 
 class QuestionAdmin(admin.ModelAdmin):
-<<<<<<< HEAD
-    """ Admin list and detailed view for the Question model """
-    list_display = ('text', 'qset')
-
-    def get_form(self, request, obj=None, **kwargs):
-=======
     """Admin list and detailed view for the Question model."""
 
     list_display = ('text', 'qset')
@@ -120,7 +85,6 @@
 
         Overriding the form fields for the admin model form of the Questions.
         """
->>>>>>> c5f8e4bf
         form = super().get_form(request, obj, **kwargs)
         form.base_fields['qset'].queryset = Qset.objects.filter(
             parent_qset_id__isnull=False, type__in=(-1, 2)
@@ -128,25 +92,18 @@
         return form
 
     def get_queryset(self, request):
-<<<<<<< HEAD
-=======
         """
         Get queryset for the list view.
 
         Override the queriset for the admin list view of the Questions.
         """
->>>>>>> c5f8e4bf
         queryset = super().get_queryset(request)
         return queryset.order_by('text', 'qset')
 
 
 class EmailPatternAdmin(admin.ModelAdmin):
-<<<<<<< HEAD
-    """ Admin list and detailed view for the EmailPattern model """
-=======
     """Admin list and detailed view for the EmailPattern model."""
 
->>>>>>> c5f8e4bf
     list_display = ('text', 'organization')
 
 
