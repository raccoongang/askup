--- conflicted
+++ resolved
@@ -5,7 +5,6 @@
 from crispy_forms.layout import Div, Fieldset, Layout
 from django import forms
 from django.contrib.auth import authenticate
-from django.db.models.expressions import RawSQL
 
 from .mixins.forms import InitFormWithCancelButtonMixin
 from .models import Organization, Qset, Question
@@ -55,20 +54,8 @@
 class QsetModelForm(InitFormWithCancelButtonMixin, forms.ModelForm):
     """Provides the create/update functionality for the Qset."""
 
-<<<<<<< HEAD
     def _set_up_fields(self, user):
         """Set up additional fields rules."""
-=======
-    def __init__(self, *args, **kwargs):
-        """
-        Init the QsetModelForm.
-
-        Overriding the same method of the forms.ModelForm
-        """
-        user = kwargs.pop('user')  # User object is always present
-        super().__init__(*args, **kwargs)
-
->>>>>>> 2b18b0f3
         self.fields['parent_qset'].required = True
         self.fields['parent_qset'].empty_label = None
         self.fields['parent_qset'].queryset = Qset.get_user_related_qsets(
@@ -94,7 +81,6 @@
             self._get_helper_buttons(qset_id)
         )
 
-<<<<<<< HEAD
     def _get_checkbox_row(self, field_name):
         return Div(
             Div(css_class="col-xs-1"),
@@ -102,21 +88,6 @@
             Div(css_class="col-xs-1"),
             css_class="col-xs-12 row",
         )
-=======
-        if user.id:
-            if user.is_superuser:
-                queryset = Qset.objects.all()
-            else:
-                queryset = Qset.objects.filter(top_qset__users=user.id)
-
-            queryset = queryset.annotate(
-                customized_name=RawSQL('case when askup_qset.parent_qset_id is null' +
-                    " then askup_qset.name else concat('— ', askup_qset.name) end", tuple()),
-                is_organization=RawSQL('askup_qset.parent_qset_id is null', tuple()),
-            )
-            queryset = queryset.order_by('top_qset_id', '-is_organization', 'askup_qset.name')
-            self.fields['parent_qset'].queryset = queryset
->>>>>>> 2b18b0f3
 
     class Meta:
         model = Qset
