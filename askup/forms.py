import logging

from crispy_forms.bootstrap import InlineRadios
from crispy_forms.helper import FormHelper
from crispy_forms.layout import ButtonHolder, Div, Fieldset, HTML, Layout, Submit
from django import forms
from django.contrib.admin.widgets import FilteredSelectMultiple
from django.contrib.auth import authenticate, login
from django.contrib.auth.forms import UserCreationForm
from django.contrib.auth.hashers import make_password
from django.contrib.auth.models import Group, User
from django.db import models
from django.urls import reverse

from askup.mixins.forms import InitFormWithCancelButtonMixIn, UsernameCleanMixIn
from askup.models import Organization, Qset, Question


log = logging.getLogger(__name__)


<<<<<<< HEAD
class SignUpForm(UsernameCleanMixIn, InitFormWithCancelButtonMixIn, UserCreationForm):
=======
class SignUpForm(InitFormWithCancelButtonMixIn, UserCreationForm):
    """
    Form for the User Sign Up process.
    """

>>>>>>> 705e8c37
    organization = forms.ModelChoiceField(
        queryset=Organization.objects.all().order_by('name'),
        empty_label='apply to organization...',
        required=False,
        help_text='',
    )

    class Meta:
        model = User
        fields = ('username', 'email', 'first_name', 'last_name', 'password1', 'password2')

    def _set_up_fields(self, *args, **kwargs):
        """
        Set up custom fields behaviour.
        """
        queryset = self.fields['organization'].queryset.select_related().annotate(
            email_restricted=models.Sum('domain__id')
        )
        self.fields['email'].required = True
        self.fields['username'].help_text = ''
        self.fields['organization'].required = True
        self.fields['organization'].queryset = queryset
        self.fields['organization'].choices = self.compose_organization_choices(queryset)
        help_text = (
            'Organization you will be applied to, after the registration<br/>' +
            '<a href="{}?next={}&subject={}">I want to become a teacher</a>'
        )
        self.fields['organization'].help_text = help_text.format(
            reverse('askup:feedback'),
            reverse('askup:sign_up'),
            'I want to become a teacher...'
        )

    def compose_organization_choices(self, queryset):
        """
        Return a customized organization choices.
        """
        choices = [('', 'select an organization to apply...')]

        for organization in queryset:
            template = '{} [email restricted]' if organization.email_restricted else '{}'
            choices.append((organization.id, template.format(organization.name)))

        return choices

    def _set_up_helper(self, qset_id):
        """
        Set up form helper that describes the form html structure.
        """
        self.helper = FormHelper()
        self.helper.form_class = 'form-horizontal'
        self.helper.label_class = 'col-xs-4 col-md-4 col-lg-4'
        self.helper.field_class = 'col-xs-8 col-md-6 col-lg-8'
        self.helper.layout = Layout(
            'username',
            'email',
            'first_name',
            'last_name',
            'password1',
            'password2',
            'organization',
            ButtonHolder(
                HTML(
                    '<a class="btn btn-flat cancel-btn" href="{}">Cancel</a>'.format(
                        reverse('askup:sign_in')
                    )
                ),
                Submit('submit', 'Sign Up', css_class='btn btn-theme'),
                css_class='center',
            )
        )

    def clean_organization(self, *args, **kwargs):
        """
        Validate the organization field.
        """
        organization = self.cleaned_data['organization']
        email = self.cleaned_data.get('email')

        if not self.check_if_organization_is_permitted(organization, email):
            raise forms.ValidationError(
                "This organization is an email restricted. " +
                "You should specify an email from one of it's domains."
            )
        return self.cleaned_data['organization']

    def check_if_organization_is_permitted(self, organization, user_email):
        """
        Check whether this organization is permitted for the email specified.

        Return True if organization isn't selected or domain of user email is in
        the organization domains (can be added/modified in the admin panel).
        """
        if not organization or not organization.domain_set.exists():
            return True

        for domain in organization.domain_set.all():
            if user_email.endswith('@{}'.format(domain.name)):
                return True

        return False


class UserLoginForm(UsernameCleanMixIn, forms.Form):
    """Handles the user login form behaviour."""

    username = forms.CharField()
    password = forms.CharField(widget=forms.PasswordInput)

    def __init__(self, *args, **kwargs):
        self._request = kwargs.pop('request', None)
        super().__init__(*args, **kwargs)
        self.fields['username'].widget.attrs['placeholder'] = 'Your username or email...'
        self.fields['password'].widget.attrs['placeholder'] = 'Your password...'

    def clean(self, *args, **kwargs):
        """
        Validate the login form fields.

        Overriding the same method of the forms.Form
        """
        username = self.cleaned_data.get('username')
        password = self.cleaned_data.get('password')
        user = authenticate(username=username, password=password)

        if not user:
            email_user = User.objects.filter(email=username).first()
            user = email_user and authenticate(username=email_user.username, password=password)

        if not user:
            raise forms.ValidationError("This user doesn't exist")

        if not user.is_active:
            raise forms.ValidationError("This user is no longer active")

        login(self._request, user)
        return super().clean(*args, **kwargs)


class UserForm(UsernameCleanMixIn, forms.ModelForm):
    """Handles the user create/edit form behaviour."""

    password = forms.CharField(widget=forms.PasswordInput)
    groups = forms.ModelChoiceField(
        queryset=Group.objects.all(),
        widget=forms.Select,
    )
    organizations = forms.ModelMultipleChoiceField(
        queryset=Qset.objects.filter(parent_qset_id__isnull=True).order_by('name'),
        required=False,
        widget=FilteredSelectMultiple(
            verbose_name='Organizations',
            is_stacked=False
        )
    )

    class Meta:
        model = User
        fields = (
            'username',
            'email',
            'password',
            'first_name',
            'last_name',
            'is_active',
            'groups',
            'organizations',
        )

    def __init__(self, *args, **kwargs):
        super().__init__(*args, **kwargs)

        self.fields['username'].required = True
        self.fields['username'].help_text = ''
        self.fields['email'].required = True
        self.fields['password'].required = self.instance.id is None  # Required on user creation

        if self.instance.id:
            group = self.instance.groups.all().first()
            self.initial['groups'] = group.id if group else None

        self.fields['groups'].empty_label = 'select a role...'
        self.fields['groups'].label = 'Role'
        self.fields['groups'].required = True
        self.fields['groups'].error_messages['required'] = "At least one group should be selected."

        if self.instance.id:
            self.fields['organizations'].initial = self.instance.qset_set.all()

    def clean_email(self):
        """Check email for non matching with other user's username."""
        user = self.instance
        queryset = User.objects.filter(username=self.cleaned_data['email']).exclude(id=user.id)

        if user and queryset.first():
            raise forms.ValidationError("This username or email is already exists.")

        return self.cleaned_data['email']

    def clean_password(self, *args, **kwargs):
        """Clean the password field data received."""
        if self.instance.id and not self.cleaned_data['password']:
            return self.instance.password

        return make_password(self.cleaned_data['password'])

    def clean_groups(self, *args, **kwargs):
        """
        Process Groups field changes.

        Set is_staff to users, who have an 'admin' or a 'teacher' groups.
        Overriding the Form.clean_<field_name> method.
        """
        new_group = str(self.cleaned_data['groups']).lower()
        has_staff_groups = new_group in ('admin', 'teacher')

        if has_staff_groups and self.instance.is_staff is False:
            self.instance.is_staff = True
        elif not has_staff_groups and self.instance.is_staff is True:
            self.instance.is_staff = False

        return [self.cleaned_data['groups']]

    def save(self, commit=True):
        """Save the Organization fields to the user related model."""
        user = super().save(commit=False)
        user.save()
        user.qset_set = self.cleaned_data['organizations']
        return user


class OrganizationModelForm(forms.ModelForm):
    """Provides the create/update functionality for the Organization."""

    class Meta:
        model = Organization
        fields = (
            'name',
        )
        widgets = {
            'users': FilteredSelectMultiple(verbose_name='Users', is_stacked=False),
            'domains': FilteredSelectMultiple(verbose_name='Domains', is_stacked=False),
        }


class QsetModelForm(InitFormWithCancelButtonMixIn, forms.ModelForm):
    """Provides the create/update functionality for the Qset."""

    def _set_up_fields(self, user):
        """Set up additional fields rules."""
        self.fields['parent_qset'].required = True
        self.fields['parent_qset'].empty_label = None
        queryset = Qset.get_user_related_qsets(
            user,
            ('top_qset_id', '-is_organization', 'askup_qset.name'),
            organizations_only=True,
        )
        queryset = queryset.filter(parent_qset__isnull=True)
        self.fields['parent_qset'].queryset = queryset
        self.fields['for_any_authenticated'].label = 'Questions are visible to all logged-in users'
        self.fields['for_unauthenticated'].label = 'Questions are visible to unauthenticated users'
        self.fields['show_authors'].label = 'Questions authors are visible to all users'

    def _set_up_helper(self, qset_id):
        """Set up form helper that describes the form html structure."""
        self.helper = FormHelper()
        self.helper.layout = Layout(
            Fieldset(
                '',
                Div('name', css_class='row center'),
                Div('parent_qset', css_class='row center'),
                self._get_checkbox_row('for_any_authenticated'),
                self._get_checkbox_row('for_unauthenticated'),
                self._get_checkbox_row('show_authors'),
            ),
            self._get_helper_buttons(qset_id)
        )

    def _get_checkbox_row(self, field_name):
        return Div(
            Div(css_class="col-xs-1"),
            Div(field_name, css_class='col-xs-10'),
            Div(css_class="col-xs-1"),
            css_class="col-xs-12 row",
        )

    class Meta:
        model = Qset
        fields = (
            'name',
            'parent_qset',
            'for_any_authenticated',
            'show_authors',
            'for_unauthenticated',
        )


class QsetDeleteModelForm(forms.ModelForm):
    """Provides the delete functionality for the Qset."""

    class Meta:
        model = Qset
        fields = []


class QuestionModelForm(InitFormWithCancelButtonMixIn, forms.ModelForm):
    """Provides the create/update functionality for the Qset."""

    class Meta:
        model = Question
        fields = (
            'qset',
            'text',
            'answer_text',
            'blooms_tag',
        )
        widgets = {
            'text': forms.TextInput(attrs={'placeholder': 'Type a question here...'}),
            'answer_text': forms.Textarea(attrs={'placeholder': 'Type an answer here...'}),
        }

    def _set_up_fields(self, user):
        self.fields['qset'].required = True
        self.fields['qset'].empty_label = None
        self.fields['qset'].queryset = Qset.get_user_related_qsets(
            user,
            ('top_qset__name', '-is_organization', 'askup_qset.name'),
            qsets_only=True,
        )
        self.fields['text'].placeholder = 'Question'
        self.fields['text'].label = 'Question'
        self.fields['answer_text'].placeholder = 'Answer'
        self.fields['answer_text'].label = 'Answer'
        self.fields['blooms_tag'].choices[0] = ("", "- no tag -")
        self.fields['blooms_tag'].label = 'Bloom\'s category'
        self.fields['qset'].label = 'Subject'
        self.fields['qset'].choices = self.get_qset_choices(self.fields['qset'].queryset)

    def get_qset_choices(self, qsets):
        """
        Get choices for the qset field.
        """
        choices = [('', 'select a subject...')]

        for qset in qsets:
            choices.append(
                (
                    qset.id,
                    '{0}: {1}'.format(qset.top_qset.name, qset.name)
                )
            )

        return choices

    def _set_up_helper(self, qset_id):
        """Set up form helper that describes the form html structure."""
        self.helper = FormHelper()
        self.helper.layout = Layout(
            Fieldset(
                '',
                Div(
                    Div('text', css_class='col-sm-12'),
                    css_class='row'
                ),
                Div(
                    Div('answer_text', css_class='col-sm-12'),
                    css_class='row'
                ),
                InlineRadios(
                    'blooms_tag',
                    template='askup/layout/radioselect_inline.html',
                    hide='true'
                ),
                Div('qset'),
            ),
            self._get_helper_buttons(qset_id, 'Create' if self.instance.id is None else 'Save')
        )


class QuestionDeleteModelForm(InitFormWithCancelButtonMixIn, forms.ModelForm):
    """Provides the delete functionality for the Question."""

    def __init__(self, *args, **kwargs):
        """
        Init the QuestionDeleteModelForm.

        Overriding the same method of the forms.ModelForm
        """
        qset_id = kwargs.pop('parent_qset_id', None)
        super().__init__(*args, **kwargs)
        self.helper = FormHelper()
        self.helper.layout = Layout(
            self._get_helper_buttons(qset_id, 'Delete')
        )

    class Meta:
        model = Question
        fields = []


class AnswerModelForm(InitFormWithCancelButtonMixIn, forms.ModelForm):
    """Provides the create/update functionality for the Answer."""

    def __init__(self, *args, **kwargs):
        """
        Init the AnswerModelForm.

        Overriding the same method of the forms.ModelForm
        """
        is_quiz_all = kwargs.get('is_quiz_all')
        qset_id = kwargs.pop('parent_qset_id', None)
        super().__init__(*args, **kwargs)
        self.fields['text'].required = True
        self.fields['text'].label = 'Answer'
        self.fields['text'].error_messages['required'] = 'Please answer the question'
        self.helper = FormHelper()

        if is_quiz_all:
            self.helper.form_action = "?is_quiz_all=1"

        self.helper.layout = Layout(
            Fieldset(
                '',
                Div('text', custom_valid_message="Please answer the question"),
            ),
            self._get_helper_buttons(qset_id, 'Submit')
        )

    class Meta:
        model = Question
        fields = [
            'text',
        ]
        widgets = {
            'text': forms.Textarea(
                attrs={
                    'placeholder': 'Type your answer here...',
                    'rows': 2,
                }
            ),
        }


class FeedbackForm(InitFormWithCancelButtonMixIn, forms.Form):
    """Provides the create/update functionality for the Qset."""

    email = forms.EmailField()
    subject = forms.CharField(min_length=3, max_length=60)
    message = forms.CharField(min_length=10, max_length=2000, widget=forms.Textarea)

    def __init__(self, *args, **kwargs):
        subject = kwargs.pop('subject', None)
        super().__init__(*args, **kwargs)
        user = kwargs.pop('user', None)
        self.fields['email'].widget.attrs['placeholder'] = 'Your email...'

        if user and user.id:
            self.fields['email'].initial = user.email
            self.fields['email'].widget.attrs['readonly'] = True

        if subject:
            self.fields['subject'].initial = subject

        self.fields['subject'].widget.attrs['placeholder'] = 'Feadback subject...'
        self.fields['message'].widget.attrs['placeholder'] = 'Feadback message...'

    def _set_up_helper(self, qset_id):
        """Set up form helper that describes the form html structure."""
        self.helper = FormHelper()
        self.helper.layout = Layout(
            Fieldset(
                '',
                Div(
                    Div('email', css_class='col-sm-12'),
                    css_class='row'
                ),
                Div(
                    Div('subject', css_class='col-sm-12'),
                    css_class='row'
                ),
                Div(
                    Div('message', css_class='col-sm-12'),
                    css_class='row'
                ),
            ),
            self._get_helper_buttons(None, submit_name='Send')
        )

    def _get_cancel_button(self, qset_id):
        """Return cancel button element of the form layout."""
        return HTML(
            '<a class="btn btn-flat cancel-btn" href="/">' +
            'Cancel' +
            '</a>'
        )<|MERGE_RESOLUTION|>--- conflicted
+++ resolved
@@ -19,15 +19,11 @@
 log = logging.getLogger(__name__)
 
 
-<<<<<<< HEAD
 class SignUpForm(UsernameCleanMixIn, InitFormWithCancelButtonMixIn, UserCreationForm):
-=======
-class SignUpForm(InitFormWithCancelButtonMixIn, UserCreationForm):
     """
     Form for the User Sign Up process.
     """
 
->>>>>>> 705e8c37
     organization = forms.ModelChoiceField(
         queryset=Organization.objects.all().order_by('name'),
         empty_label='apply to organization...',
