<div class="modal fade" id="question_display_Modal" role="dialog" aria-hidden="true">
    <div class="modal-dialog">
        <div class="modal-content">
            <!-- Alert box appears after the user answers whether or not they got the question right  -->
            <div class="modal-header">
                <!-- Close button -->
                <button type="button" class="close" data-dismiss="modal" aria-label="Close"><span aria-hidden="true">×</span></button>
                <!-- Displays the question at the top of the modal. Javascript finds the "modal-title" class and populates it with the question contents. -->
<<<<<<< HEAD
                <h4 class="modal-title" id="question-text">Question 1-1-3</h4>
=======
                <h4 class="modal-title" id="question-text">Question Example</h4>
>>>>>>> 8f7917de
            </div>
        </div>
    </div>
</div><|MERGE_RESOLUTION|>--- conflicted
+++ resolved
@@ -6,11 +6,7 @@
                 <!-- Close button -->
                 <button type="button" class="close" data-dismiss="modal" aria-label="Close"><span aria-hidden="true">×</span></button>
                 <!-- Displays the question at the top of the modal. Javascript finds the "modal-title" class and populates it with the question contents. -->
-<<<<<<< HEAD
-                <h4 class="modal-title" id="question-text">Question 1-1-3</h4>
-=======
                 <h4 class="modal-title" id="question-text">Question Example</h4>
->>>>>>> 8f7917de
             </div>
         </div>
     </div>
