--- conflicted
+++ resolved
@@ -3,7 +3,6 @@
 from django.core.exceptions import ValidationError
 from django.db import models, transaction
 from django.db.models.expressions import RawSQL
-<<<<<<< HEAD
 from django.db.models.signals import post_save
 from django.dispatch import receiver
 
@@ -36,10 +35,6 @@
         Profile.objects.create(user=instance)
 
     instance.profile.save()
-=======
-
-from .utils.general import check_user_has_groups
->>>>>>> 6a85d7ec
 
 
 class Qset(models.Model):
@@ -52,11 +47,7 @@
     )
     name = models.CharField(max_length=255, db_index=True)
     type = models.PositiveSmallIntegerField(choices=TYPES, default=2)
-<<<<<<< HEAD
     # top_qset (an organization) is a qset on the top of the tree
-=======
-    # top_qset (an organization) is a qset on the top of the tree"""
->>>>>>> 6a85d7ec
     top_qset = models.ForeignKey(
         "self",
         related_name="organization_qsets",
@@ -243,7 +234,6 @@
         return parents
 
     @classmethod
-<<<<<<< HEAD
     def get_user_related_qsets(
         cls,
         user,
@@ -261,45 +251,17 @@
                 organizations_only,
             )
             queryset = queryset.annotate(
-=======
-    def get_user_related_qsets(cls, user, order_by, qsets_only=False):
-        """Return queryset of formatted qsets, permitted to the user."""
-        if user and user.id:
-            queryset = cls.get_user_related_qsets_queryset(user)
-
-            if qsets_only:
-                queryset = queryset.filter(parent_qset_id__gt=0)
-                prefix = ''
-            else:
-                prefix = '— '
-
-            name_selector = ''.join((
-                "case when askup_qset.parent_qset_id is null ",
-                "then askup_qset.name ",
-                "else concat('{0}', askup_qset.name) end".format(prefix),
-            ))
-            queryset = queryset.annotate(
-                customized_name=RawSQL(name_selector, tuple()),
->>>>>>> 6a85d7ec
                 is_organization=RawSQL('askup_qset.parent_qset_id is null', tuple()),
             )
             queryset = queryset.order_by(*order_by)
         else:
-<<<<<<< HEAD
             queryset = Qset.objects.none()
-=======
-            queryset = []
->>>>>>> 6a85d7ec
 
         return queryset
 
     @classmethod
     def get_user_related_qsets_queryset(cls, user):
-<<<<<<< HEAD
         """Return queryset of qset objects for the user related qsets request."""
-=======
-        """Return queryset of qset objects for the 'user related qsets' request."""
->>>>>>> 6a85d7ec
         return cls.apply_user_related_qsets_filters(user, Qset.objects.all())
 
     @staticmethod
@@ -310,7 +272,6 @@
 
         return queryset
 
-<<<<<<< HEAD
     @staticmethod
     def apply_context_related_qsets_filters(queryset, qsets_only, organizations_only):
         """Apply context related filters to the queryset."""
@@ -324,10 +285,6 @@
             queryset = queryset.filter(parent_qset_id__isnull=True)
 
         return queryset
-=======
-    class Meta:
-        unique_together = ('parent_qset', 'name')
->>>>>>> 6a85d7ec
 
 
 class Organization(Qset):
@@ -372,11 +329,7 @@
         blank=True,
         default=None
     )
-<<<<<<< HEAD
-    vote_value = models.PositiveIntegerField(default=1)
-=======
     vote_value = models.IntegerField(default=1)
->>>>>>> 6a85d7ec
 
     class Meta:
         unique_together = ('text', 'qset')
@@ -394,13 +347,6 @@
         Overriding the models.Model save method.
         """
         is_new = self.id is None
-<<<<<<< HEAD
-
-        if self.vote_value < 0:
-            self.vote_value = 0
-
-=======
->>>>>>> 6a85d7ec
         super().save(*args, **kwargs)
 
         if is_new:
@@ -442,27 +388,14 @@
             question_id=self.id,
             voter_id=user_id,
         )
-<<<<<<< HEAD
-
         vote_value = self.vote_value + value
-
-        if vote_value < 0:
-            vote_value = 0
-
-=======
-        vote_value = self.vote_value + value
->>>>>>> 6a85d7ec
         return vote_value, 'Thank you for your vote!'
 
     def get_votes_aggregated(self):
         """Return votes value of this question aggregated from the askup_vote table."""
         votes = Vote.objects.filter(question_id=self.id).aggregate(models.Sum('value'))
         value = votes['value__sum'] if votes['value__sum'] else 0
-<<<<<<< HEAD
-        return 0 if value < 0 else value
-=======
         return value
->>>>>>> 6a85d7ec
 
     def __str__(self):
         """Return a string representation of a Question object."""
