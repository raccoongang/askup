--- conflicted
+++ resolved
@@ -1,9 +1,3 @@
-<<<<<<< HEAD
-""" Views of the Askup application """
-
-from django.views import generic
-
-=======
 """Askup django views."""
 from django.contrib.auth import (
     authenticate,
@@ -14,17 +8,10 @@
 from django.views import generic
 
 from .forms import UserLoginForm
->>>>>>> c5f8e4bf
 from .models import Qset, Question
 
 
 class OrganizationsView(generic.ListView):
-<<<<<<< HEAD
-    """ Handle the User Organizations list view """
-    template_name = 'askup/organizations.html'
-
-    def get_context_data(self, **kwargs):
-=======
     """Handles the User Organizations list view."""
 
     template_name = 'askup/organizations.html'
@@ -35,24 +22,11 @@
 
         Overriding the get_context_data of generic.ListView
         """
->>>>>>> c5f8e4bf
         context = super().get_context_data(**kwargs)
         context['main_title'] = 'Your organizations'
         return context
 
     def get_queryset(self):
-<<<<<<< HEAD
-        return Qset.objects.filter(parent_qset=None).order_by('name')
-
-
-class OrganizationView(generic.ListView):
-    """ Beholds the Organization's root qsets list view """
-    template_name = 'askup/organization.html'
-
-    def get_context_data(self, **kwargs):
-        context = super().get_context_data(**kwargs)
-        context['main_title'] = Qset.objects.get(id=self.kwargs.get('pk')).name
-=======
         """
         Get queryset for the Organizations list view.
 
@@ -85,27 +59,11 @@
             main_title = 'N/A'
 
         context['main_title'] = main_title
->>>>>>> c5f8e4bf
         context['is_admin'] = self.request.user.is_superuser
         context['is_teacher'] = self.request.user.is_superuser
         return context
 
     def get_queryset(self):
-<<<<<<< HEAD
-        return Qset.objects.filter(parent_qset_id=self.kwargs.get('pk'))
-
-
-class QsetView(generic.ListView):
-    """ Handles the Qset list view (subsets only/questions only/mixed) """
-    model = Qset
-
-    def get_template_names(self):
-        qset = Qset.objects.get(id=self.kwargs.get('pk'))
-
-        if qset.type == 1:
-            return ['askup/qset_subsets_only.html']
-        elif qset.type == 2:
-=======
         """
         Get queryset for the list view.
 
@@ -128,17 +86,11 @@
         if self._current_qset_type == 1:
             return ['askup/qset_subsets_only.html']
         elif self._current_qset_type == 2:
->>>>>>> c5f8e4bf
             return ['askup/qset_questions_only.html']
         else:
             return ['askup/qset_mixed.html']
 
     def get_context_data(self, **kwargs):
-<<<<<<< HEAD
-        context = super().get_context_data(**kwargs)
-        context['questions_list'] = Question.objects.filter(qset_id=self.kwargs.get('pk'))
-        context['main_title'] = self._parent_qset.name
-=======
         """
         Get context data for the list view.
 
@@ -159,23 +111,10 @@
             context['questions_list'] = Question.objects.filter(qset_id=self.kwargs.get('pk'))
 
         context['main_title'] = current_qset.name
->>>>>>> c5f8e4bf
         context['is_qset_creator'] = self.request.user
         return context
 
     def get_queryset(self):
-<<<<<<< HEAD
-        queryset = Qset.objects.filter(parent_qset_id=self.kwargs.get('pk'))
-        self._parent_qset = Qset.objects.filter(id=self.kwargs.get('pk'))[0]
-        return queryset
-
-
-
-class QuestionView(generic.DetailView):
-    """ Handles the Question detailed view """
-    model = Question
-    template_name = 'askup/question.html'
-=======
         """
         Get queryset for the list view.
 
@@ -219,5 +158,4 @@
 def logout_view(request):
     """Provide the logout view and functionality."""
     logout(request)
-    return redirect('/')
->>>>>>> c5f8e4bf
+    return redirect('/')