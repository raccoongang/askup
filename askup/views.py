--- conflicted
+++ resolved
@@ -1,16 +1,10 @@
 """Askup django views."""
 import logging
 
-<<<<<<< HEAD
 from django.contrib.auth import login, logout
 from django.contrib.auth.decorators import login_required
 from django.contrib.auth.models import Group, User
 from django.contrib.sites.shortcuts import get_current_site
-=======
-from django.contrib.auth import logout
-from django.contrib.auth.decorators import login_required
-from django.contrib.auth.models import User
->>>>>>> 6a85d7ec
 from django.http import Http404, JsonResponse
 from django.shortcuts import get_object_or_404, redirect, render
 from django.template.loader import render_to_string
@@ -24,25 +18,16 @@
     QsetModelForm,
     QuestionDeleteModelForm,
     QuestionModelForm,
-<<<<<<< HEAD
     SignUpForm,
-=======
->>>>>>> 6a85d7ec
     UserLoginForm,
 )
 from .mixins.views import (
     CheckSelfForRedirectMixIn,
     ListViewUserContextDataMixIn,
     QsetViewMixIn,
-<<<<<<< HEAD
-    UserFilterMixIn,
 )
 from .models import Answer, Domain, Organization, Qset, Question
 from .tokens import account_activation_token
-=======
-)
-from .models import Answer, Organization, Qset, Question
->>>>>>> 6a85d7ec
 from .utils.general import (
     add_notification_to_url,
     check_user_has_groups,
@@ -51,17 +36,11 @@
     get_user_score_by_id,
 )
 from .utils.views import (
-<<<<<<< HEAD
-    compose_qset_form,
-    compose_question_form_and_create,
-    delete_qset_by_form,
-=======
     apply_filter_to_queryset,
     compose_qset_form,
     compose_question_form_and_create,
     delete_qset_by_form,
     get_clean_filter_parameter,
->>>>>>> 6a85d7ec
     qset_update_form_template,
     question_vote,
     user_group_required,
@@ -120,11 +99,6 @@
 
         queryset = queryset.order_by('name')
         return queryset
-<<<<<<< HEAD
-
-
-class OrganizationView(CheckSelfForRedirectMixIn, ListViewUserContextDataMixIn, QsetViewMixIn, generic.ListView):
-=======
 
 
 class OrganizationView(
@@ -133,7 +107,6 @@
     QsetViewMixIn,
     generic.ListView
 ):
->>>>>>> 6a85d7ec
     """Handles root qsets of the Organization list view."""
 
     template_name = 'askup/organization.html'
@@ -271,7 +244,6 @@
             'is_student': check_user_has_groups(request.user, 'student')
         },
     )
-<<<<<<< HEAD
 
 
 def sign_up_view(request):
@@ -378,8 +350,6 @@
         return redirect(add_notification_to_url(notification, '/'))
 
     return(render(request, 'askup/sign_up_activation_invalid.html'))
-=======
->>>>>>> 6a85d7ec
 
 
 def login_view(request):
@@ -425,21 +395,12 @@
         if form.is_valid():
             form.save()
             notification = ('success', 'Organization was successfuly edited')
-<<<<<<< HEAD
 
     url = add_notification_to_url(
         notification,
         reverse('askup:organization', kwargs={'pk': organization.id}),
     )
 
-=======
-
-    url = add_notification_to_url(
-        notification,
-        reverse('askup:organization', kwargs={'pk': organization.id}),
-    )
-
->>>>>>> 6a85d7ec
     return redirect(url)
 
 
@@ -466,11 +427,7 @@
         'askup/qset_form.html',
         {
             'form': form,
-<<<<<<< HEAD
             'main_title': 'Create subject:',
-=======
-            'main_title': 'Create qset:',
->>>>>>> 6a85d7ec
             'submit_label': 'Create',
             'breadcrumbs': parent_qset.get_parents()
         }
@@ -481,10 +438,6 @@
 def qset_update(request, pk):
     """Provide the update qset view for the student/teacher/admin."""
     qset = get_object_or_404(Qset, pk=pk)
-    is_admin = check_user_has_groups(request.user, 'admin')
-
-    if not is_admin and request.user not in qset.top_qset.users.all():
-        return redirect(reverse('askup:organizations'))
 
     if not request._is_admin and request.user not in qset.top_qset.users.all():
         return redirect(reverse('askup:organizations'))
@@ -496,11 +449,7 @@
 
         if form.is_valid():
             form.save()
-<<<<<<< HEAD
             notification = ('success', 'Subject was successfuly saved')
-=======
-            notification = ('success', 'Qset was successfuly edited')
->>>>>>> 6a85d7ec
             return redirect(
                 add_notification_to_url(
                     notification,
@@ -520,13 +469,7 @@
     if qset.parent_qset_id is None:
         return redirect(reverse('askup:qset', kwargs={'pk': qset.id}))
 
-<<<<<<< HEAD
-    is_admin = check_user_has_groups(request.user, 'admin')
-
-    if not is_admin and request.user not in qset.top_qset.users.all():
-=======
     if not request._is_admin and request.user not in qset.top_qset.users.all():
->>>>>>> 6a85d7ec
         return redirect(reverse('askup:organizations'))
 
     if request.method == 'POST':
@@ -559,8 +502,7 @@
     if question is None:
         return redirect(reverse('askup:organizations'))
 
-<<<<<<< HEAD
-    filter = UserFilterMixIn.get_clean_filter_parameter(request)
+    filter = get_clean_filter_parameter(request)
     form = do_make_answer_form(request, question)
 
     if request.method == 'GET':
@@ -582,30 +524,6 @@
         return JsonResponse(response)
 
 
-=======
-    filter = get_clean_filter_parameter(request)
-    form = do_make_answer_form(request, question)
-
-    if request.method == 'GET':
-        return render(
-            request,
-            'askup/question_answer.html',
-            {
-                'form': form,
-                'question_id': question.id,
-                'question_text': question.text,
-                'question_vote_value': question.vote_value,
-                'question_answer_text': question.answer_text,
-                'filter': filter * is_quiz,
-                'breadcrumbs': question.qset.get_parents(True),
-            }
-        )
-    else:
-        response = validate_answer_form_and_create(form, request, question)
-        return JsonResponse(response)
-
-
->>>>>>> 6a85d7ec
 def do_make_answer_form(request, question):
     """Compose and return answer form."""
     if request.method == 'POST':
@@ -640,30 +558,16 @@
     )
 
 
-<<<<<<< HEAD
-@login_required
-=======
 @user_group_required('student', 'teacher', 'admin')
->>>>>>> 6a85d7ec
 def question_edit(request, pk):
     """Provide an edit question view for the student/teacher/admin."""
     question = get_object_or_404(Question, pk=pk)
     user = request.user
-<<<<<<< HEAD
-    is_teacher = check_user_has_groups(user, 'teacher')
-    is_admin = check_user_has_groups(user, 'admin')
-
-    if not is_admin and user not in question.qset.top_qset.users.all():
-        return redirect(reverse('askup:organizations'))
-
-    if not is_admin and not is_teacher and user.id != question.user_id:
-=======
 
     if not request._is_admin and user not in question.qset.top_qset.users.all():
         return redirect(reverse('askup:organizations'))
 
     if not request._is_admin and not request._is_teacher and user.id != question.user_id:
->>>>>>> 6a85d7ec
         return redirect(reverse('askup:organizations'))
 
     form, redirect_response = do_compose_question_form_and_update(request, question)
@@ -679,7 +583,6 @@
             'breadcrumbs': question.qset.get_parents(True),
         }
     )
-<<<<<<< HEAD
 
 
 def do_compose_question_form_and_update(request, question):
@@ -711,54 +614,17 @@
     return form, redirect_response
 
 
-@login_required
-=======
-
-
-def do_compose_question_form_and_update(request, question):
-    """Compose Question form and update question on validation success."""
-    redirect_response = None
-
-    if request.method == 'POST':
-        form = QuestionModelForm(
-            request.POST,
-            user=request.user,
-            instance=question,
-            qset_id=question.qset_id,
-        )
-
-        if form.is_valid():
-            form.save()
-            url = add_notification_to_url(
-                ('success', 'The question is saved successfuly'),
-                reverse('askup:qset', kwargs={'pk': question.qset_id}),
-            )
-            redirect_response = redirect(url)
-    else:
-        form = QuestionModelForm(
-            user=request.user,
-            instance=question,
-            qset_id=question.qset_id,
-        )
-
-    return form, redirect_response
-
-
 @user_group_required('student', 'teacher', 'admin')
->>>>>>> 6a85d7ec
 def question_delete(request, pk):
     """Provide a delete question view for the student/teacher/admin."""
     question = get_object_or_404(Question, pk=pk)
     qset_id = question.qset_id
     user = request.user
-<<<<<<< HEAD
-    is_teacher = check_user_has_groups(user, 'teacher')
-    is_admin = check_user_has_groups(user, 'admin')
-
-    if not is_admin and user not in question.qset.top_qset.users.all():
-        return redirect(reverse('askup:organizations'))
-
-    if not is_admin and not is_teacher and user.id != question.user_id:
+
+    if not request._is_admin and user not in question.qset.top_qset.users.all():
+        return redirect(reverse('askup:organizations'))
+
+    if not request._is_admin and not request._is_teacher and user.id != question.user_id:
         return redirect(reverse('askup:organizations'))
 
     form = do_make_form_and_delete(request, question)
@@ -813,80 +679,14 @@
 
     if filter:
         # If it's a Quiz
-        filter = UserFilterMixIn.get_clean_filter_parameter(request)
-=======
-
-    if not request._is_admin and user not in question.qset.top_qset.users.all():
-        return redirect(reverse('askup:organizations'))
-
-    if not request._is_admin and not request._is_teacher and user.id != question.user_id:
-        return redirect(reverse('askup:organizations'))
-
-    form = do_make_form_and_delete(request, question)
-
-    if form is None:
-        return redirect(reverse('askup:qset', kwargs={'pk': qset_id}))
-
-    return render(
-        request,
-        'askup/delete_question_form.html',
-        {
-            'form': form,
-            'question_name': question.text,
-        }
-    )
-
-
-def do_make_form_and_delete(request, question):
-    """Make form and delete question on validation success."""
-    if request.method == 'POST':
-        form = QuestionDeleteModelForm(
-            request.POST,
-            instance=question,
-            parent_qset_id=question.qset_id,
-        )
-    else:
-        form = QuestionDeleteModelForm(
-            instance=question,
-            parent_qset_id=question.qset_id,
-        )
-
-    if form.is_valid():  # checks the CSRF
-        question.delete()
-        return None
-
-    return form
-
-
-@login_required
-def answer_evaluate(request, answer_id, evaluation):
-    """Provide a self-evaluation for the student/teacher/admin."""
-    log.debug(
-        'Got the "%s" evaluation for the answer_id - %s',
-        evaluation,
-        answer_id
-    )
-    filter = request.GET.get('filter', None)
-    answer = get_object_or_404(Answer, pk=answer_id)
-
-    if not do_user_checks_and_evaluate(request.user, answer, evaluation):
-        return redirect(reverse('askup:organizations'))
-
-    if filter:
-        # If it's a Quiz
         filter = get_clean_filter_parameter(request)
->>>>>>> 6a85d7ec
         qset_id = answer.question.qset_id
         queryset = Question.objects.filter(
             qset_id=qset_id,
             vote_value__lte=answer.question.vote_value,
             text__gt=answer.question.text,
         )
-<<<<<<< HEAD
-        queryset = UserFilterMixIn.apply_filter_to_queryset(request, filter, queryset)
-=======
         queryset = apply_filter_to_queryset(request, filter, queryset)
->>>>>>> 6a85d7ec
         next_question = queryset.order_by('-vote_value', 'text').first()
 
         if next_question:
@@ -920,15 +720,9 @@
     """Provide a start quiz all in qset view for the student/teacher/admin."""
     log.debug('Got the quiz all request for the qset_id: %s', qset_id)
     qset = get_object_or_404(Qset, pk=qset_id)
-<<<<<<< HEAD
-    filter = UserFilterMixIn.get_clean_filter_parameter(request)
-    queryset = Question.objects.filter(qset_id=qset.id)
-    queryset = UserFilterMixIn.apply_filter_to_queryset(request, filter, queryset)
-=======
     filter = get_clean_filter_parameter(request)
     queryset = Question.objects.filter(qset_id=qset.id)
     queryset = apply_filter_to_queryset(request, filter, queryset)
->>>>>>> 6a85d7ec
     question = queryset.order_by('-vote_value', 'text').first()
     user = request.user
 
