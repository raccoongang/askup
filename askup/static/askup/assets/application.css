--- conflicted
+++ resolved
@@ -9519,12 +9519,8 @@
 }
 
 .dash-profile .row.h4.center .center,
-<<<<<<< HEAD
 .question_list .actions.center,
 .dash-profile h3 {
-=======
-.question_list .actions.center {
->>>>>>> d05b1e02
     width: 100%;
     overflow: hidden;
     text-overflow: ellipsis;
