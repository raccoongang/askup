"""Url configuration for the askup application."""

from django.conf.urls import url

from . import views

app_name = 'askup'

urlpatterns = [
    url(
        r'^sign-up-activation-sent/$',
        views.sign_up_activation_sent,
        name='sign_up_activation_sent'
    ),
    url(
        r'^sign-up-activate/(?P<uid>\d+)/(?P<token>[0-9A-Za-z]{1,13}-[0-9A-Za-z]{1,20})/$',
        views.sign_up_activate,
        name='sign_up_activate'
    ),
    url(r'^sign-up$', views.sign_up_view, name='sign_up'),
    url(r'^sign-in$', views.login_view, name='sign_in'),
    url(r'^sign-out$', views.logout_view, name='sign_out'),
    url(r'^organization/(?P<pk>\d+)/$', views.OrganizationView.as_view(), name='organization'),
    url(r'^public-qsets/$', views.public_qsets_view, name='public_qsets'),
    url(r'^organizations$', views.OrganizationsView.as_view(), name='organizations'),
    url(
        r'^organization/update/(?P<pk>\d+)/$',
        views.organization_update,
        name='organization_update'
    ),
    url(r'^qset/(?P<pk>\d+)/$', views.QsetView.as_view(), name='qset'),
    url(r'^qset/new/$', views.qset_create, name='qset_create'),
    url(r'^qset/update/(?P<pk>\d+)/$', views.qset_update, name='qset_update'),
    url(r'^qset/delete/(?P<pk>\d+)/$', views.qset_delete, name='qset_delete'),
    url(r'^qset/quiz/all/(?P<qset_id>\d+)/$', views.start_quiz_all, name='start_quiz_all'),
    url(r'^question/answer/(?P<question_id>\d+)/$', views.question_answer, name='question_answer'),
    url(r'^question/new/(?P<qset_id>\d+)/$', views.question_create, name='qset_question_create'),
    url(r'^question/new/$', views.question_create, name='question_create'),
    url(r'^question/edit/(?P<pk>\d+)/$', views.question_edit, name='question_edit'),
    url(r'^question/delete/(?P<pk>\d+)/$', views.question_delete, name='question_delete'),
    url(
        r'^question/upvote/(?P<question_id>\d+)/$',
<<<<<<< HEAD
        views.question_upvote, name='question_vote_up'
=======
        views.question_upvote,
        name='question_upvote'
>>>>>>> 6a85d7ec
    ),
    url(
        r'^question/downvote/(?P<question_id>\d+)/$',
        views.question_downvote,
<<<<<<< HEAD
        name='question_vote_down'
=======
        name='question_downvote'
>>>>>>> 6a85d7ec
    ),
    url(
        r'^answer/evaluate/(?P<answer_id>\d+)/(?P<evaluation>\d+)/$',
        views.answer_evaluate,
        name='answer_evaluate'
    ),
    url(r'^user/profile/(?P<user_id>\d+)/$', views.user_profile_view, name='user_profile'),
    url(r'^feedback/$', views.feedback_form_view, name='feedback'),
]<|MERGE_RESOLUTION|>--- conflicted
+++ resolved
@@ -40,21 +40,13 @@
     url(r'^question/delete/(?P<pk>\d+)/$', views.question_delete, name='question_delete'),
     url(
         r'^question/upvote/(?P<question_id>\d+)/$',
-<<<<<<< HEAD
-        views.question_upvote, name='question_vote_up'
-=======
         views.question_upvote,
         name='question_upvote'
->>>>>>> 6a85d7ec
     ),
     url(
         r'^question/downvote/(?P<question_id>\d+)/$',
         views.question_downvote,
-<<<<<<< HEAD
-        name='question_vote_down'
-=======
         name='question_downvote'
->>>>>>> 6a85d7ec
     ),
     url(
         r'^answer/evaluate/(?P<answer_id>\d+)/(?P<evaluation>\d+)/$',
