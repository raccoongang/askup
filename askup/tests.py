import logging

from django.conf import settings
from django.contrib.auth.models import AnonymousUser, User
from django.contrib.sessions.middleware import SessionMiddleware
from django.http import HttpResponseRedirect
from django.test import RequestFactory, TestCase
<<<<<<< HEAD

from .views import login_view
=======
from django.urls import reverse

from askup import views
>>>>>>> eec1058b


log = logging.getLogger(__name__)


class UserAuthenticationCase(TestCase):
    """Tests the user authentication."""

    def setUp(self):
        """Set up the test assets."""
        settings.DEBUG = False
        self.factory = RequestFactory()

    def test_authentication(self):
        """Test the user authentication."""
        User.objects.create_superuser('test_admin', 'test_admin@example.com', 'test_admin')
        login_form_data = {
            "username": "test_admin",
            "password": "test_admin",
        }
<<<<<<< HEAD
        request = self.factory.post('/askup/sign-in', data=login_form_data)
=======
        request = self.factory.post(reverse('askup:sign_in'), data=login_form_data)
>>>>>>> eec1058b
        middleware = SessionMiddleware()
        middleware.process_request(request)
        request.session.save()
        request.user = AnonymousUser()
<<<<<<< HEAD
        response = login_view(request)
=======
        response = views.login_view(request)
>>>>>>> eec1058b
        self.assertIs(isinstance(response, HttpResponseRedirect), True)


class OrganizationsListView(TestCase):
    """Tests the Organizations view."""

<<<<<<< HEAD
    def setUp(self):
        """Set up the test assets."""
        settings.DEBUG = False

    def test_has_organizations(self):
        """Test an Organizations view with the organizations."""
        pass

    def test_has_no_organizations(self):
        """Test an Organizations view w/o the organizations."""
        pass
=======
    fixtures = ['groups', 'mockup_data']

    def setUp(self):
        """Set up the test assets."""
        settings.DEBUG = False
        self.factory = RequestFactory()

    def test_has_organizations(self):
        """Test an Organizations view with the organizations."""
        request = self.factory.get(reverse('askup:organizations'))
        middleware = SessionMiddleware()
        middleware.process_request(request)
        request.session.save()
        request.user = User.objects.get(id=2)  # teacher02 from the mockup_data
        response = views.OrganizationsView.as_view()(request)
        self.assertContains(response, 'Organization 1')
        self.assertNotContains(response, 'You didn\'t apply to any organization')

    def test_has_no_organizations(self):
        """Test an Organizations view w/o the organizations."""
        request = self.factory.get(reverse('askup:organizations'))
        middleware = SessionMiddleware()
        middleware.process_request(request)
        request.session.save()
        request.user = User.objects.get(id=4)  # student02_no_orgs from the mockup_data
        response = views.OrganizationsView.as_view()(request)
        self.assertContains(response, 'You didn\'t apply to any organization')
>>>>>>> eec1058b


class OrganizationListView(TestCase):
    """Tests the Organization view."""

<<<<<<< HEAD
    def setUp(self):
        """Set up the test assets."""
        settings.DEBUG = False

    def test_has_subsets(self):
        """Test an Organization view with the subsets."""
        pass
=======
    fixtures = ['groups', 'mockup_data']

    def setUp(self):
        """Set up the test assets."""
        settings.DEBUG = True
        self.factory = RequestFactory()

    def test_has_subsets(self):
        """Test an Organization view with the subsets."""
        request = self.factory.get(reverse('askup:organization', args=(2,)))
        middleware = SessionMiddleware()
        middleware.process_request(request)
        request.session.save()
        request.user = User.objects.get(id=1)  # admin
        response = views.OrganizationView.as_view()(request)
        self.assertContains(response, 'Qset 1-1')
        self.assertNotContains(response, 'There are no subsets here.')
>>>>>>> eec1058b

    def test_has_no_subsets(self):
        """Test an Organization view w/o the subsets."""
        pass

    def test_teacher_features_presence(self):
        """Test for a teacher features presence."""
        pass

    def test_admin_features_presence(self):
        """Test for an admin features presence."""
        pass


class QsetListView(TestCase):
    """Tests the Qset views (all three types subsets/questions/mixed)."""

    def setUp(self):
        """Set up the test assets."""
        settings.DEBUG = False
<<<<<<< HEAD
=======
        self.factory = RequestFactory()
>>>>>>> eec1058b

    def test_has_subsets(self):
        """Test Qset list view with the subsets."""
        pass

    def test_has_no_subsets(self):
        """Test Qset list view w/o the subsets."""
        pass

    def test_has_questions(self):
        """Test Qset list view with the questions."""
        pass

    def test_has_no_questions(self):
        """Test Qset list view w/o the questions."""
        pass

    def test_student_features_presence(self):
        """Test for a student features presence."""
        pass

    def test_teacher_features_presence(self):
        """Test for a teacher features presence."""
        pass

    def test_admin_features_presence(self):
        """Test for an admin features presence."""
        pass


<<<<<<< HEAD
class AdminQsetCreationView(TestCase):
    """Tests the admin panel Qsets list view."""

    def setUp(self):
        """Set up the test assets."""
        settings.DEBUG = False

    def test_create_qset(self):
        """Test the create functionality."""
        pass

    def test_update_qset(self):
        """Test the update functionality."""
        pass

    def test_delete_qset(self):
        """Test the delete functionality."""
        pass


class AdminQuestionCreationView(TestCase):
    """Tests the admin panel Questions list view."""

    def setUp(self):
        """Set up the test assets."""
        settings.DEBUG = False

    def test_create(self):
        """Test the create functionality."""
        pass

    def test_update(self):
        """Test the update functionality."""
        pass

    def test_delete(self):
        """Test the delete functionality."""
        pass

=======
>>>>>>> eec1058b
# class CreateQset(TestCase):
#    def setUp(self):
#        self.admin = User.objects.create_superuser('test_admin', 'test_admin@example.com', 'test_admin')
#        self.teacher = User.objects.create_user(
#            'test_admin',
#            'test_admin@example.com',
#            'test_admin',
#            groups=[1]
#        )<|MERGE_RESOLUTION|>--- conflicted
+++ resolved
@@ -5,14 +5,9 @@
 from django.contrib.sessions.middleware import SessionMiddleware
 from django.http import HttpResponseRedirect
 from django.test import RequestFactory, TestCase
-<<<<<<< HEAD
-
-from .views import login_view
-=======
 from django.urls import reverse
 
 from askup import views
->>>>>>> eec1058b
 
 
 log = logging.getLogger(__name__)
@@ -33,39 +28,18 @@
             "username": "test_admin",
             "password": "test_admin",
         }
-<<<<<<< HEAD
-        request = self.factory.post('/askup/sign-in', data=login_form_data)
-=======
         request = self.factory.post(reverse('askup:sign_in'), data=login_form_data)
->>>>>>> eec1058b
         middleware = SessionMiddleware()
         middleware.process_request(request)
         request.session.save()
         request.user = AnonymousUser()
-<<<<<<< HEAD
-        response = login_view(request)
-=======
         response = views.login_view(request)
->>>>>>> eec1058b
         self.assertIs(isinstance(response, HttpResponseRedirect), True)
 
 
 class OrganizationsListView(TestCase):
     """Tests the Organizations view."""
 
-<<<<<<< HEAD
-    def setUp(self):
-        """Set up the test assets."""
-        settings.DEBUG = False
-
-    def test_has_organizations(self):
-        """Test an Organizations view with the organizations."""
-        pass
-
-    def test_has_no_organizations(self):
-        """Test an Organizations view w/o the organizations."""
-        pass
-=======
     fixtures = ['groups', 'mockup_data']
 
     def setUp(self):
@@ -93,21 +67,11 @@
         request.user = User.objects.get(id=4)  # student02_no_orgs from the mockup_data
         response = views.OrganizationsView.as_view()(request)
         self.assertContains(response, 'You didn\'t apply to any organization')
->>>>>>> eec1058b
 
 
 class OrganizationListView(TestCase):
     """Tests the Organization view."""
 
-<<<<<<< HEAD
-    def setUp(self):
-        """Set up the test assets."""
-        settings.DEBUG = False
-
-    def test_has_subsets(self):
-        """Test an Organization view with the subsets."""
-        pass
-=======
     fixtures = ['groups', 'mockup_data']
 
     def setUp(self):
@@ -125,7 +89,6 @@
         response = views.OrganizationView.as_view()(request)
         self.assertContains(response, 'Qset 1-1')
         self.assertNotContains(response, 'There are no subsets here.')
->>>>>>> eec1058b
 
     def test_has_no_subsets(self):
         """Test an Organization view w/o the subsets."""
@@ -146,10 +109,7 @@
     def setUp(self):
         """Set up the test assets."""
         settings.DEBUG = False
-<<<<<<< HEAD
-=======
         self.factory = RequestFactory()
->>>>>>> eec1058b
 
     def test_has_subsets(self):
         """Test Qset list view with the subsets."""
@@ -180,48 +140,6 @@
         pass
 
 
-<<<<<<< HEAD
-class AdminQsetCreationView(TestCase):
-    """Tests the admin panel Qsets list view."""
-
-    def setUp(self):
-        """Set up the test assets."""
-        settings.DEBUG = False
-
-    def test_create_qset(self):
-        """Test the create functionality."""
-        pass
-
-    def test_update_qset(self):
-        """Test the update functionality."""
-        pass
-
-    def test_delete_qset(self):
-        """Test the delete functionality."""
-        pass
-
-
-class AdminQuestionCreationView(TestCase):
-    """Tests the admin panel Questions list view."""
-
-    def setUp(self):
-        """Set up the test assets."""
-        settings.DEBUG = False
-
-    def test_create(self):
-        """Test the create functionality."""
-        pass
-
-    def test_update(self):
-        """Test the update functionality."""
-        pass
-
-    def test_delete(self):
-        """Test the delete functionality."""
-        pass
-
-=======
->>>>>>> eec1058b
 # class CreateQset(TestCase):
 #    def setUp(self):
 #        self.admin = User.objects.create_superuser('test_admin', 'test_admin@example.com', 'test_admin')
