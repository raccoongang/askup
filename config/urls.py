"""config URL Configuration.

The `urlpatterns` list routes URLs to views. For more information please see:
    https://docs.djangoproject.com/en/1.11/topics/http/urls/
Examples:
Function views
    1. Add an import:  from my_app import views
    2. Add a URL to urlpatterns:  url(r'^$', views.home, name='home')
Class-based views
    1. Add an import:  from other_app.views import Home
    2. Add a URL to urlpatterns:  url(r'^$', Home.as_view(), name='home')
Including another URLconf
    1. Import the include() function: from django.conf.urls import url, include
    2. Add a URL to urlpatterns:  url(r'^blog/', include('blog.urls'))

"""
<<<<<<< HEAD
from django.conf.urls import url
from django.conf.urls.static import static
from django.contrib import admin
from django.contrib.auth import views as auth_views

from askup import views

app_name = 'askup'

STATIC_URL = '/assets/'

urlpatterns = [
    url(r'^$', views.OrganizationsView.as_view(), name='organizations'),
    url(r'^admin/', admin.site.urls),
    url(r'^login/$', auth_views.login, name='login'),
    url(r'^logout/$', auth_views.logout, name='logout'),
    url(r'^org/(?P<pk>[0-9]+)/$', views.OrganizationView.as_view(), name='organization'),
    url(r'^organizations$', views.OrganizationsView.as_view(), name='organizations'),
    url(r'^qset/(?P<pk>[0-9]+)/$', views.QsetView.as_view(), name='qset'),
    url(r'^question/(?P<pk>[0-9]+)/$', views.QuestionView.as_view(), name='question'),
] + static(
    '/assets/',
    document_root='/home/khaimovmr/git/rg-askup-django/askup/assets/'
)
=======
from django.conf.urls import include, url
from django.contrib import admin
from django.contrib.auth import views as auth_views
from django.views.generic.base import RedirectView

urlpatterns = [
    url(r'^$', RedirectView.as_view(url='askup/organizations', permanent=False), name='index'),
    url(r'^admin/', admin.site.urls),
    url(r'^login/$', auth_views.login, name='login'),
    url(r'^logout/$', auth_views.logout, name='logout'),
    url(r'^askup/', include('askup.urls')),
]
>>>>>>> c5f8e4bf
<|MERGE_RESOLUTION|>--- conflicted
+++ resolved
@@ -14,32 +14,6 @@
     2. Add a URL to urlpatterns:  url(r'^blog/', include('blog.urls'))
 
 """
-<<<<<<< HEAD
-from django.conf.urls import url
-from django.conf.urls.static import static
-from django.contrib import admin
-from django.contrib.auth import views as auth_views
-
-from askup import views
-
-app_name = 'askup'
-
-STATIC_URL = '/assets/'
-
-urlpatterns = [
-    url(r'^$', views.OrganizationsView.as_view(), name='organizations'),
-    url(r'^admin/', admin.site.urls),
-    url(r'^login/$', auth_views.login, name='login'),
-    url(r'^logout/$', auth_views.logout, name='logout'),
-    url(r'^org/(?P<pk>[0-9]+)/$', views.OrganizationView.as_view(), name='organization'),
-    url(r'^organizations$', views.OrganizationsView.as_view(), name='organizations'),
-    url(r'^qset/(?P<pk>[0-9]+)/$', views.QsetView.as_view(), name='qset'),
-    url(r'^question/(?P<pk>[0-9]+)/$', views.QuestionView.as_view(), name='question'),
-] + static(
-    '/assets/',
-    document_root='/home/khaimovmr/git/rg-askup-django/askup/assets/'
-)
-=======
 from django.conf.urls import include, url
 from django.contrib import admin
 from django.contrib.auth import views as auth_views
@@ -51,5 +25,4 @@
     url(r'^login/$', auth_views.login, name='login'),
     url(r'^logout/$', auth_views.logout, name='logout'),
     url(r'^askup/', include('askup.urls')),
-]
->>>>>>> c5f8e4bf
+]